--- conflicted
+++ resolved
@@ -3,8 +3,8 @@
 import numpy as np
 
 from esipy.atomicfiles import write_aoms, read_aoms, read_molinfo
-from esipy.tools import mol_info, format_partition, load_file, format_short_partition, wf_type, build_connec_rest, \
-    build_connec_unrest, build_connec_no, find_rings, is_fused, save_file
+from esipy.tools import (mol_info, format_partition, load_file, format_short_partition, wf_type, build_connec_rest, \
+    build_connec_unrest, build_connec_no, find_rings, is_fused, save_file, process_fragments, is_fused)
 
 from esipy.indicators import (
     compute_iring, sequential_mci, multiprocessing_mci,
@@ -15,11 +15,6 @@
     compute_pdi_no, compute_boa_no
 )
 from esipy.make_aoms import make_aoms
-<<<<<<< HEAD
-=======
-from esipy.tools import (mol_info, format_partition, load_file, format_short_partition, wf_type, save_file,
-                         build_connec_rest, build_connec_unrest, build_connec_no, find_rings, process_fragments)
->>>>>>> 5cd242b1
 
 from esipy.mciaprox import aproxmci
 
@@ -1115,14 +1110,8 @@
     def __init__(self, aom=None, rings=None, mol=None, mf=None, myhf=None, partition=None,
                  mci=None, av1245=None, flurefs=None, homarefs=None,
                  homerrefs=None, connectivity=None, geom=None, molinfo=None,
-<<<<<<< HEAD
                  ncores=1, save=None, readpath='.', read=False, d=1, mcialg=0, minlen=6, maxlen=10, rings_thres = 0.25, fused=False):
 
-=======
-                 ncores=1, save=None, readpath='.', read=False,
-                 maxlen=12, minlen=6, rings_thres=0.3,
-                 ):
->>>>>>> 5cd242b1
         # For usual ESIpy calculations
         self._aom = aom
         self._aom_loaded = False
@@ -1148,7 +1137,6 @@
         self.saveaoms = save + '_' + self.partition + ".aoms" if save else None
         self.savemolinfo = save + '_' + self.partition + ".molinfo" if save else None
         self.readpath = readpath
-<<<<<<< HEAD
         self.minlen = minlen
         self.maxlen = maxlen
         self.rings_thres = rings_thres
@@ -1156,17 +1144,6 @@
         self.fused = fused
         self.d = d
         self.mcialg = mcialg
-=======
-        self.read = read
-        # For finding rings
-        self.maxlen = maxlen
-        self.minlen = minlen
-        self.rings_thres = rings_thres
-        if wf_type(self.aom) == "rest" or wf_type(self.aom) == "no":
-            self.natom = len(self.aom[0])
-        elif wf_type(self.aom) == "unrest":
-            self.natom = len(self.aom[0][0])
->>>>>>> 5cd242b1
 
         print(" -+-+-+-+-+-+-+-+-+-+-+-+-+-+-+-+-+-+-+-+-+-+ ")
         print(" ** Localization & Delocalization Indices **  ")
@@ -1269,11 +1246,7 @@
 
     @property
     def rings(self):
-<<<<<<< HEAD
-        if self._rings == "find":
-=======
         if self._rings == "find" or self._rings == "f":
->>>>>>> 5cd242b1
             wf = wf_type(self.aom)
             if wf == "rest":
                 self._rings = find_rings(build_connec_rest(self.aom, self.rings_thres), self.minlen, self.maxlen)
@@ -1336,6 +1309,8 @@
         :rtype: dict
         """
 
+        if self.read is True:
+            return read_molinfo(self.readpath)
         if isinstance(self._molinfo, str):
             return load_file(self._molinfo)
         if self._molinfo is None:
