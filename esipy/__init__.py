from os import environ
from copy import deepcopy
import numpy as np
from time import time

from esipy.atomicfiles import write_aoms, read_aoms, read_molinfo
from esipy.tools import (mol_info, format_partition, load_file, format_short_partition, wf_type, build_connec_rest, \
    build_connec_unrest, build_connec_no, find_rings, is_fused, save_file, process_fragments, is_fused)

from esipy.indicators import (
    compute_iring, sequential_mci, multiprocessing_mci,
    compute_av1245, compute_pdi, compute_flu, compute_boa, compute_homer, compute_homa, compute_bla,
    compute_iring, sequential_mci, multiprocessing_mci, compute_huckel_iring, compute_huckel_mci,
    compute_av1245, compute_pdi, compute_flu, compute_boa, compute_homer, compute_homa, compute_bla,
    compute_iring_no, sequential_mci_no, multiprocessing_mci_no, compute_av1245_no,
    compute_pdi_no, compute_boa_no
)
from esipy.make_aoms import make_aoms

from esipy.mciaprox import aproxmci

class IndicatorsRest:
    def __init__(self, aom=None, rings=None, mol=None, mf=None, myhf=None, partition=None, mci=None, av1245=None,
                 flurefs=None, homarefs=None, homerrefs=None, connectivity=None, geom=None, molinfo=None, ncores=1):
        """
        Initialize the indicators from Restricted calculations.

        Parameters:
            aom (concatenated list): Atomic Overlap Matrices (AOMs) in the MO basis.
            rings (list): List of indices of the atoms in the ring connectivity. Can be a list of lists.
            mol (optional, obj): Molecule object "mol" from PySCF.
            mf (optional, obj): Calculation object "mf" from PySCF.
            partition (optional, str): Type of Hilbert-space partition scheme.
                Options are 'mulliken', 'lowdin', 'meta_lowdin', 'nao' and 'iao'.
            mci (optional, boolean): Whether to compute the MCI.
            av1245 (optional, boolean): Whether to compute the AV1245.
            flurefs (optional, dict): Custom FLU references.
            homarefs (optional, dict): Custom HOMA references: "n_opt", "c", "r1".
            homerrefs (optional, dict): Custom HOMER references: "alpha" and "r_opt" .
            connectivity (optional, list): Symbols of the ring connectivity as in "rings".
            geom (optional, list of lists): Geometry of the molecule as in mol.atom_coords().
            molinfo (optional, dict): Information about the molecule and calculation.
            ncores (optional, int): Number of cores to use for the MCI calculation. Default is 1.
        """
        self._aom = aom
        self._rings = rings
        self._mol = mol
        self._mf = mf
        self._myhf = myhf
        self._partition = partition
        self._mci = mci
        self._av1245 = av1245
        self._flurefs = flurefs
        self._homarefs = homarefs
        self._homerrefs = homerrefs
        self._connectivity = connectivity
        self._geom = geom
        self._molinfo = molinfo
        self._ncores = ncores
        self._done_mci = None
        self._reset()

    def _reset(self):
        """
        Reset computed attributes to None.
        """
        if hasattr(self, '_done_mci'):
            del self._done_mci
        if hasattr(self, '_done_av'):
            del self._done_av
        if hasattr(self, '_done_pdi'):
            del self._done_pdi
        if hasattr(self, '_done_boa'):
            del self._done_boa
        if hasattr(self, '_done_homa'):
            del self._done_homa
        if hasattr(self, '_done_bla'):
            del self._done_bla

    def reset(self):
        """
        Public method to reset computed attributes.
        """
        self._reset()

    @property
    def iring(self):
        """
        Compute the Iring value.

        :returns: The Iring value
            :rtype: float
        """
        return 2 * compute_iring(self._rings, self._aom)

    @property
    def mci(self):
        """
        Compute the MCI value.

        :returns: The MCI value
        :rtype: float
        """
        if not hasattr(self, '_done_mci'):
            if self._ncores == 1:
                self._done_mci = sequential_mci(self._rings, self._aom, self._partition)
            else:
                self._done_mci = multiprocessing_mci(self._rings, self._aom, self._ncores, self._partition)
        return 2 * self._done_mci

    def _av(self):
        """
        Compute the AV1245, AVmin and the list of the 4c-MCIs.

        :returns: Tuple containing the AV1245, AVmin and the list of the 4c-MCIs.
        :rtype: tuple
        """
        if not hasattr(self, '_done_av'):
            self._done_av = compute_av1245(self._rings, self._aom, self._partition)
        return self._done_av

    @property
    def av1245(self):
        """
        Get the AV1245 value.

        :returns: The AV1245 value.
        :rtype: float
        """
        return 2 * self._av()[0]

    @property
    def avmin(self):
        """
        Get the AVmin value.

        :returns: The AVmin value.
        :rtype: float
        """
        return 2 * self._av()[1]

    @property
    def av1245_list(self):
        """
        Get the list of 4c-MCIs that form the AV1245.

        :returns: The list of 4c-MCIs that form the AV1245.
        :rtype: numpy.ndarray
        """
        return 2 * np.array(self._av()[2], dtype=object)

    def _pdi(self):
        """
        Compute the PDI.

        :returns: The PDI value.
        :rtype: float
        """
        if not hasattr(self, '_done_pdi'):
            self._done_pdi = compute_pdi(self._rings, self._aom)
        return self._done_pdi

    @property
    def pdi(self):
        """
        Get the PDI value.

        :returns: The PDI value.
        :rtype: float
        """
        return 2 * self._pdi()[0]

    @property
    def pdi_list(self):
        """
        Get the list of the DIs (1-4, 2-5, 3-6).

        :returns: The list of the DI values that form PDI.
        :rtype: numpy.ndarray
        """
        return 2 * np.array(self._pdi()[1], dtype=object)

    @property
    def flu(self):
        """
        Compute the FLU value.

        :returns: The FLU value.
        :rtype: float
        """
        return compute_flu(self._rings, self._molinfo, self._aom, self._flurefs, self._partition)

    def _boa(self):
        """
        Compute the BOA and BOA_c values.

        :returns: The BOA and BOA_c values.
        :rtype: tuple
        """
        if not hasattr(self, '_done_boa'):
            self._done_boa = compute_boa(self._rings, self._aom)
        return self._done_boa

    @property
    def boa(self):
        """
        Get the BOA value.

        :returns: The BOA value.
        :rtype: float
        """
        return 2 * self._boa()[0]

    @property
    def boa_c(self):
        """
        Get the BOA_c value.

        :returns: The BOA_c value.
        :rtype: float
        """
        return 2 * self._boa()[1]

    @property
    def homer(self):
        """
        Compute the HOMER value.

        :returns: The HOMER value.
        :rtype: float
        """
        if self._geom is None or self._homerrefs is None or self._connectivity is None:
            return None
        else:
            return compute_homer(self._rings, self._molinfo, self._homerrefs)

    def _homa(self):
        """
        Compute the HOMA and the EN and GEO components.

        :returns: The HOMA, EN and GEO values.
        :rtype: tuple
        """
        if not hasattr(self, '_done_homa'):
            if self._molinfo["geom"] is None:
                return None
            self._done_homa = compute_homa(self._rings, self._molinfo, self._homarefs)
        return self._done_homa

    @property
    def homa(self):
        """
        Get the HOMA value.

        :returns: The HOMA value.
        :rtype: float
        """
        if self._homa() is None:
            return None
        return self._homa()[0]

    @property
    def en(self):
        """
        Get the EN value.

        :returns: The EN value.
        :rtype: float
        """
        return self._homa()[1]

    @property
    def geo(self):
        """
        Get the GEO value.

        :returns: The GEO value.
        :rtype: float
        """
        return self._homa()[2]

    def _bla(self):
        """
        Compute the BLA and BLA_c values.

        :returns: The BLA and BLA_c values.
        :rtype: tuple
        """
        if not hasattr(self, '_done_bla'):
            self._done_bla = compute_bla(self._rings, self._molinfo)
            if self._done_bla is None:
                return None
        return self._done_bla

    @property
    def bla(self):
        """
        Get the BLA value.

        :returns: The BLA value.
        :rtype: float
        """
        if self._bla() is None:
            return [None, None]
        return self._bla()[0]

    @property
    def bla_c(self):
        """
        Get the BLA_c value.

        :returns: The BLA_c value.
        :rtype: float
        """
        return self._bla()[1]


class IndicatorsUnrest:
    """
    Initialize the indicators from Unrestricted calculations.

    Parameters:
        aom (concatenated list): Atomic Overlap Matrices (AOMs) in the MO basis.
        rings (list): List of indices of the atoms in the ring connectivity. Can be a list of lists.
        mol (optional, obj): Molecule object "mol" from PySCF.
        mf (optional, obj): Calculation object "mf" from PySCF.
        partition (optional, str): Type of Hilbert-space partition scheme.
            Options are 'mulliken', 'lowdin', 'meta_lowdin', 'nao' and 'iao'.
        mci (optional, boolean): Whether to compute the MCI.
        av1245 (optional, boolean): Whether to compute the AV1245.
        flurefs (optional, dict): Custom FLU references.
        homarefs (optional, dict): Custom HOMA references: "n_opt", "c", "r1".
        homerrefs (optional, dict): Custom HOMER references: "alpha" and "r_opt" .
        connectivity (optional, list): Symbols of the ring connectivity as in "rings".
        geom (optional, list of lists): Geometry of the molecule as in mol.atom_coords().
        molinfo (optional, dict): Information about the molecule and calculation.
        ncores (optional, int): Number of cores to use for the MCI calculation. Default is 1.
    """

    def __init__(self, aom=None, rings=None, mol=None, mf=None, myhf=None, partition=None, mci=None, av1245=None,
                 flurefs=None, homarefs=None, homerrefs=None, connectivity=None, geom=None, molinfo=None, ncores=1):
        self._aom = aom
        self._rings = rings
        self._mol = mol
        self._mf = mf
        self._myhf = myhf
        self._partition = partition
        self._mci = mci
        self._av1245 = av1245
        self._flurefs = flurefs
        self._homarefs = homarefs
        self._homerrefs = homerrefs
        self._connectivity = connectivity
        self._geom = geom
        self._molinfo = molinfo
        self._ncores = ncores

    def _irings(self):
        """
        Compute the Iring and their alpha and beta components.

        :returns: The Iring, Iring_alpha and Iring_beta.
        :rtype: tuple
        """
        if not hasattr(self, '_done_irings'):
            self._done_irings = (
                compute_iring(self._rings, self._aom[0]),
                compute_iring(self._rings, self._aom[1])
            )
        return self._done_irings

    @property
    def iring(self):
        """
        Get the Iring value.

        :returns: The Iring value.
        :rtype: float
        """
        return self._irings()[0] + self._irings()[1]

    @property
    def iring_alpha(self):
        """
        Get the Iring_alpha value.

        :returns: The Iring_alpha value.
        :rtype: float
        """
        return self._irings()[0]

    @property
    def iring_beta(self):
        """
        Get the Iring_beta value.

        :returns: The Iring_beta value.
        :rtype: float
        """
        return self._irings()[1]

    def _mcis(self):
        """
        Compute the MCI values for alpha and beta components. Different algorithms are used depending on
            the number of cores.

        :returns: The MCI values for alpha and beta components.
        :rtype: tuple
        """
        if not hasattr(self, '_done_mcis'):
            if self._ncores == 1:
                mci_alpha = sequential_mci(self._rings, self._aom[0], self._partition)
                mci_beta = sequential_mci(self._rings, self._aom[1], self._partition)
            else:
                mci_alpha = multiprocessing_mci(self._rings, self._aom[0], self._ncores,
                                                self._partition)
                mci_beta = multiprocessing_mci(self._rings, self._aom[1], self._ncores,
                                               self._partition)
            self._done_mcis = (mci_alpha, mci_beta)
        return self._done_mcis

    @property
    def mci(self):
        """
        Get the MCI value.

        :returns: The MCI value.
        :rtype: float
        """
        return self._mcis()[0] + self._mcis()[1]

    @property
    def mci_alpha(self):
        """
        Get the MCI_alpha value.

        :returns: The MCI_alpha value.
        :rtype: float
        """
        return self._mcis()[0]

    @property
    def mci_beta(self):
        """
        Get the MCI_beta value.

        :returns: The MCI_beta value.
        :rtype: float
        """
        return self._mcis()[1]

    def _avs(self):
        """
        Compute the AV1245, AVmin and the list of the 4c-MCIs for alpha and beta components.

        :returns: The AV1245, AVmin and the list of the 4c-MCIs for alpha and beta components.
        :rtype: tuple
        """
        if not hasattr(self, '_done_avs'):
            self._done_avs = (
                compute_av1245(self._rings, self._aom[0], self._partition),
                compute_av1245(self._rings, self._aom[1], self._partition)
            )
        return self._done_avs

    @property
    def av1245(self):
        """
        Get the AV1245 value.

        :returns: The AV1245 value.
        :rtype: float
        """
        return self._avs()[0][0] + self._avs()[1][0]

    @property
    def av1245_alpha(self):
        """
        Get the AV1245_alpha value.

        :returns: The AV1245_alpha value.
        :rtype: float
        """
        return self._avs()[0][0]

    @property
    def av1245_beta(self):
        """
        Get the AV1245_beta value.

        :returns: The AV1245_beta value.
        :rtype: float
        """
        return self._avs()[1][0]

    @property
    def avmin(self):
        """
        Get the AVmin value.

        :returns: The AVmin value.
        :rtype: float
        """
        return min(list(self.av1245_list), key=abs)

    @property
    def avmin_alpha(self):
        """
        Get the AVmin_alpha value.

        :returns: The AVmin_alpha value.
        :rtype: float
        """
        return min(self.av1245_list_alpha, key=abs)

    @property
    def avmin_beta(self):
        """
        Get the AVmin_beta value.

        :returns: The AVmin_beta value.
        :rtype: float
        """
        return min(self.av1245_list_beta, key=abs)

    @property
    def av1245_list(self):
        """
        Get the list of 4c-MCIs that form the AV1245.

        :returns: The list of 4c-MCIs that form the AV1245.
        :rtype: numpy.ndarray
        """
        return np.add(self.av1245_list_alpha, self.av1245_list_beta)

    @property
    def av1245_list_alpha(self):
        """
        Get the list of 4c-MCIs that form the AV1245_alpha.

        :returns: The list of 4c-MCIs that form the AV1245_alpha.
        :rtype: numpy.ndarray
        """
        return self._avs()[0][2]

    @property
    def av1245_list_beta(self):
        """
        Get the list of 4c-MCIs that form the AV1245_beta.

        :returns: The list of 4c-MCIs that form the AV1245_beta.
        :rtype: numpy.ndarray
        """
        return self._avs()[1][2]

    def _pdis(self):
        """
        Compute the PDI values for alpha and beta components.

        :returns: The PDI values for alpha and beta components.
        :rtype: tuple
        """
        if not hasattr(self, '_done_pdis'):
            self._done_pdis = (
                compute_pdi(self._rings, self._aom[0]),
                compute_pdi(self._rings, self._aom[1])
            )
        return self._done_pdis

    @property
    def pdi(self):
        """
        Get the PDI value.

        :returns: The PDI value.
        :rtype: float
        """
        return self._pdis()[0][0] + self._pdis()[1][0]

    @property
    def pdi_alpha(self):
        """
        Get the PDI_alpha value.

        :returns: The PDI_alpha value.
        :rtype: float
        """
        return self._pdis()[0][0]

    @property
    def pdi_beta(self):
        """
        Get the PDI_beta value.

        :returns: The PDI_beta value.
        :rtype: float
        """
        return self._pdis()[1][0]

    @property
    def pdi_list(self):
        """
        Get the list of the DIs (1-4, 2-5, 3-6).

        :returns: The list of the DI values that form PDI.
        :rtype: numpy.ndarray
        """
        return self._pdis()[0][1] + self._pdis()[1][1]

    @property
    def pdi_list_alpha(self):
        """
        Get the list of the alpha component of the DIs (1-4, 2-5, 3-6).

        :returns: The list of the alpha component of the DI values that form PDI.
        :rtype: numpy.ndarray
        """
        return self._pdis()[0][1]

    @property
    def pdi_list_beta(self):
        """
        Get the list of the beta component of the DIs (1-4, 2-5, 3-6).

        :returns: The list of the beta component of the DI values that form PDI.
        :rtype: numpy.ndarray
        """
        return self._pdis()[1][1]

    def _flus(self):
        """
        Compute the FLU values for alpha and beta components.

        :returns: The FLU values for alpha and beta components.
        :rtype: tuple
        """
        if not hasattr(self, '_done_flus'):
            self._done_flus = (
                compute_flu(self._rings, self._molinfo, self._aom[0], self._flurefs, self._partition),
                compute_flu(self._rings, self._molinfo, self._aom[1], self._flurefs, self._partition)
            )
        return self._done_flus

    @property
    def flu(self):
        """
        Get the FLU value.

        :returns: The FLU value.
        :rtype: float
        """
        if self._flus()[0] is None:
            return None
        return self._flus()[0] + self._flus()[1]

    @property
    def flu_alpha(self):
        """
        Get the FLU_alpha value.

        :returns: The FLU_alpha value.
        :rtype: float
        """
        return self._flus()[0]

    @property
    def flu_beta(self):
        """
        Get the FLU_beta value.

        :returns: The FLU_beta value.
        :rtype: float
        """
        return self._flus()[1]

    def _boas(self):
        """
        Compute the BOA and BOA_c values for alpha and beta components.

        :returns: The BOA and BOA_c values for alpha and beta components.
        :rtype: tuple
        """
        if not hasattr(self, '_done_boas'):
            self._done_boas = (
                compute_boa(self._rings, self._aom[0]),
                compute_boa(self._rings, self._aom[1])
            )
        return self._done_boas

    @property
    def boa(self):
        """
        Get the BOA value.

        :returns: The BOA value.
        :rtype: float
        """
        return self._boas()[0][0] + self._boas()[1][0]

    @property
    def boa_alpha(self):
        """
        Get the BOA_alpha value.

        :returns: The BOA_alpha value.
        :rtype: float
        """
        return self._boas()[0][0]

    @property
    def boa_beta(self):
        """
        Get the BOA_beta value.

        :returns: The BOA_beta value
        :rtype: float
        """
        return self._boas()[1][0]

    @property
    def boa_c(self):
        """
        Get the BOA_c value.

        :returns: The BOA_c value.
        :rtype: float
        """
        return self._boas()[0][1] + self._boas()[1][1]

    @property
    def boa_c_alpha(self):
        """
        Get the BOA_c_alpha value.

        :returns: The BOA_c_alpha value.
        :rtype: float
        """
        return self._boas()[0][1]

    @property
    def boa_c_beta(self):
        """
        Get the BOA_c_beta value.

        :returns: The BOA_c_beta value.
        :rtype: float
        """
        return self._boas()[1][1]

    def _homas(self):
        """
        Compute the HOMA and the EN and GEO components.

        :returns: The HOMA, EN and GEO values.
        :rtype: tuple
        """
        if not hasattr(self, '_done_homas'):
            self._done_homas = compute_homa(self._rings, self._molinfo, self._homarefs)
        return self._done_homas

    @property
    def homa(self):
        """
        Get the HOMA value.

        :returns: The HOMA value.
        :rtype: float
        """
        if self._homas() is None:
            return None
        return self._homas()[0]

    @property
    def en(self):
        """
        Get the EN value.

        :returns: The EN value.
        :rtype: float
        """
        return self._homas()[1]

    @property
    def geo(self):
        """
        Get the GEO value.

        :returns: The GEO value.
        :rtype: float
        """
        return self._homas()[2]

    @property
    def homer(self):
        """
        Get the HOMER value.

        :returns: The HOMER value.
        :rtype: float
        """
        return compute_homer(self._rings, self._molinfo, self._homerrefs)

    def _blas(self):
        """
        Compute the BLA and BLA_c values.

        :returns: The BLA and BLA_c values.
        :rtype: tuple
        """
        if not hasattr(self, '_done_blas'):
            self._done_blas = compute_bla(self._rings, self._molinfo)
        return self._done_blas

    @property
    def bla(self):
        """
        Get the BLA value.

        :returns: The BLA value.
        :rtype: float
        """
        return self._blas()[0]

    @property
    def bla_c(self):
        """
        Get the BLA_c value.

        :returns: The BLA_c value.
        :rtype: float
        """
        return self._blas()[1]


class IndicatorsNatorb:
    """
    Initialize the indicators from Natural Orbitals calculations.

    Parameters:
        aom (concatenated list): Atomic Overlap Matrices (AOMs) in the MO basis.
        rings (list): List of indices of the atoms in the ring connectivity. Can be a list of lists.
        mol (optional, obj): Molecule object "mol" from PySCF.
        mf (optional, obj): Calculation object "mf" from PySCF.
        myhf (optional, obj): Reference RHF object for IAO-Natural Orbitals calculation.
        partition (optional, str): Type of Hilbert-space partition scheme.
            Options are 'mulliken', 'lowdin', 'meta_lowdin', 'nao' and 'iao'.
        mci (optional, boolean): Whether to compute the MCI.
        av1245 (optional, boolean): Whether to compute the AV1245.
        flurefs (optional, dict): Custom FLU references.
        homarefs (optional, dict): Custom HOMA references: "n_opt", "c", "r1".
        homerrefs (optional, dict): Custom HOMER references: "alpha" and "r_opt" .
        connectivity (optional, list): Symbols of the ring connectivity as in "rings".
        geom (optional, list of lists): Geometry of the molecule as in mol.atom_coords().
        molinfo (optional, dict): Information about the molecule and calculation.
        ncores (optional, int): Number of cores to use for the MCI calculation. Default is 1.
    """

    def __init__(self, aom=None, rings=None, mol=None, mf=None, myhf=None, partition=None, mci=None, av1245=None,
                 flurefs=None, homarefs=None, homerrefs=None, connectivity=None, geom=None, molinfo=None, ncores=1):
        self._aom = aom
        self._rings = rings
        self._mol = mol
        self._mf = mf
        self._myhf = myhf
        self._partition = partition
        self._mci = mci
        self._av1245 = av1245
        self._flurefs = flurefs
        self._homarefs = homarefs
        self._homerrefs = homerrefs
        self._connectivity = connectivity
        self._geom = geom
        self._molinfo = molinfo
        self._ncores = ncores

    @property
    def iring(self):
        """
        Compute the Iring value.

        :returns: The Iring value.
        :rtype: float
        """
        return compute_iring_no(self._rings, self._aom)

    @property
    def mci(self):
        """
        Compute the MCI value.

        :returns: The MCI value.
        :rtype: float
        """
        if not hasattr(self, '_done_mci'):
            if self._ncores == 1:
                self._done_mci = sequential_mci_no(self._rings, self._aom, self._partition)
            else:
                self._done_mci = multiprocessing_mci_no(self._rings, self._aom, self._ncores, self._partition)
        return self._done_mci

    def _av_no(self):
        """
        Compute the AV1245, AVmin and the list of the 4c-MCIs.

        :returns: List containing the AV1245, AVmin and the list of the 4c-MCIs.
        :rtype: list
        """
        if not hasattr(self, '_done_av_no'):
            self._done_av_no = compute_av1245_no(self._rings, self._aom, self._partition)
        return self._done_av_no

    @property
    def av1245(self):
        """
        Get the AV1245 value.

        :returns: The AV1245 value
        :rtype: float
        """
        return self._av_no()[0]

    @property
    def avmin(self):
        """
        Get the AVmin value.

        :returns: The AVmin value.
        :rtype: float
        """
        return self._av_no()[1]

    @property
    def av1245_list(self):
        """
        Get the list of 4c-MCIs that form the AV1245.

        :returns: The list of 4c-MCIs that form the AV1245.
        :rtype: numpy.ndarray
        """
        return self._av_no()[2]

    def _pdi_no(self):
        """
        Compute the PDI.

        :returns: The PDI value.
        :rtype: float
        """
        if not hasattr(self, '_done_pdi_no'):
            self._done_pdi_no = compute_pdi_no(self._rings, self._aom)
        return self._done_pdi_no

    @property
    def pdi(self):
        """
        Get the PDI value.

        :returns: The PDI value.
        :rtype: float
        """
        return self._pdi_no()[0]

    @property
    def pdi_list(self):
        """
        Get the list of the DIs (1-4, 2-5, 3-6).

        :returns: The list of the DI values that form PDI.
        :rtype: numpy.ndarray
        """
        return self._pdi_no()[1]

    @property
    def flu(self):
        """
        Compute the FLU value.

        :returns: The FLU value.
        :rtype: float
        """
        return compute_flu(self._rings, self._mol, self._aom, self._flurefs, self._connectivity, self._partition)

    def _boa_no(self):
        """
        Compute the BOA and BOA_c values.

        :returns: The BOA and BOA_c values.
        :rtype: tuple
        """
        if not hasattr(self, '_done_boa_no'):
            self._done_boa_no = compute_boa_no(self._rings, self._aom)
        return self._done_boa_no

    @property
    def boa(self):
        """
        Get the BOA value.

        :returns: The BOA value.
        :rtype: float
        """
        return self._boa_no()[0]

    @property
    def boa_c(self):
        """
        Get the BOA_c value.

        :returns: The BOA_c value.
        :rtype: float
        """
        return self._boa_no()[1]

    @property
    def homer(self):
        """
        Compute the HOMER value.

        :returns: The HOMER value.
        :rtype: float
        """
        if self._geom is None or self._homerrefs is None or self._connectivity is None:
            return None
        else:
            return compute_homer(self._rings, self._mol, self._geom, self._homerrefs, self._connectivity)

    def _homas(self):
        """
        Compute the HOMA and the EN and GEO components.

        :returns: The HOMA, EN and GEO values.
        :rtype: tuple
        """
        if not hasattr(self, '_done_homas'):
            self._done_homas = compute_homa(self._rings, self._molinfo, self._homarefs)
        return self._done_homas

    @property
    def homa(self):
        """
        Get the HOMA value.

        :returns: The HOMA value.
        :rtype: float
        """
        if self._homas() is None:
            return None
        return self._homas()[0]

    @property
    def en(self):
        """
        Get the EN value.

        :returns: The EN value.
        :rtype: float
        """
        return self._homas()[1]

    @property
    def geo(self):
        """
        Get the GEO value.

        :returns: The GEO value.
        :rtype: float
        """
        return self._homas()[2]

    def _blas(self):
        """
        Compute the BLA and BLA_c values.

        :returns: The BLA and BLA_c values.
        :rtype: tuple
        """
        if not hasattr(self, '_done_blas'):
            self._done_blas = compute_bla(self._rings, self._molinfo)
        return self._done_blas

    @property
    def bla(self):
        """
        Get the BLA value.

        :returns: The BLA value.
        :rtype: float
        """
        return self._blas()[0]

    @property
    def bla_c(self):
        """
        Get the BLA_c value.

        :returns: The BLA_c value.
        :rtype: float
        """
        return self._blas()[1]


class ESI:
    """
    Main class for the ESIpy code.

    Attributes:
    aom (concatenated list): Atomic Overlap Matrices (AOMs) in the MO basis.
    rings (list): List of indices of the atoms in the ring connectivity. Can be a list of lists.
    mol (optional, obj): Molecule object "mol" from PySCF.
    mf (optional, obj): Calculation object "mf" from PySCF.
    myhf (optional, obj): Reference RHF object for IAO-Natural Orbitals calculation.
    partition (optional, str): Type of Hilbert-space partition scheme.
        Options are 'mulliken', 'lowdin', 'meta_lowdin', 'nao' and 'iao'.
    mci (optional, boolean): Whether to compute the MCI.
    av1245 (optional, boolean): Whether to compute the AV1245.
    flurefs (optional, dict): Custom FLU references.
    homarefs (optional, dict): Custom HOMA references: "n_opt", "c", "r1".
    homerrefs (optional, dict): Custom HOMER references: "alpha" and "r_opt" .
    connectivity (optional, list): Symbols of the ring connectivity as in "rings".
    geom (optional, list of lists): Geometry of the molecule as in mol.atom_coords().
    molinfo (optional, dict): Information about the molecule and calculation.
    ncores (optional, int): Number of cores to use for the MCI calculation. Default is 1.
    saveaoms (optional): Name where to save the AOMs in binary.
    savemolinfo (optional): Name where to save the molecular information dictionary in binary.
    name (optional, str): Name of the calculation. Default is 'calc'.
    readpath (optional, str): Path to read the AOMs. Default is '.'.
    indicators (obj): Object containing the indicators of the calculation. Generated in the initialization.

    Methods:
    readaoms(): Reads the AOMs from a directory in AIMAll and ESIpy format.
    writeaoms(): Writes ESIpy's AOMs in AIMAll format.
    print(): Prints the output for the main ESIpy functions.
    """

    def __init__(self, aom=None, rings=None, mol=None, mf=None, myhf=None, partition=None,
                 mci=None, av1245=None, flurefs=None, homarefs=None,
                 homerrefs=None, connectivity=None, geom=None, molinfo=None,
                 ncores=1, save=None, readpath='.', read=False, d=1, mcialg=0, minlen=6, maxlen=10, rings_thres = 0.25, fused=False):

        # For usual ESIpy calculations
        self._aom = aom
        self._aom_loaded = False
        self._rings = rings
        self.mol = mol
        self.mf = mf
        self.myhf = myhf
        self._molinfo = molinfo
        self._partition = partition
        self._mci = mci
        self._av1245 = av1245
        # For custom references
        self.flurefs = flurefs
        self.homarefs = homarefs
        self.homerrefs = homerrefs
        self.connectivity = connectivity
        self.geom = geom
        self.frag = False
        # For other tools
        self.read = read
        self.ncores = ncores
        self.save = save
        self.saveaoms = save + '_' + self.partition + ".aoms" if save else None
        self.savemolinfo = save + '_' + self.partition + ".molinfo" if save else None
        self.readpath = readpath
        self.minlen = minlen
        self.maxlen = maxlen
        self.rings_thres = rings_thres
<<<<<<< HEAD
        # For the MCI approximations
        self.fused = fused
        self.d = d
        self.mcialg = mcialg
=======
        self._printedrings = False
        if wf_type(self.aom) == "rest" or wf_type(self.aom) == "no":
            self.natom = len(self.aom[0])
        elif wf_type(self.aom) == "unrest":
            self.natom = len(self.aom[0][0])
>>>>>>> 615ed3a0

        print(" -+-+-+-+-+-+-+-+-+-+-+-+-+-+-+-+-+-+-+-+-+-+ ")
        print(" ** Localization & Delocalization Indices **  ")
        print(" ** For Hilbert-Space Atomic Partitioning **  ")
        print(" -+-+-+-+-+-+-+-+-+-+-+-+-+-+-+-+-+-+-+-+-+-+ ")
        print("   Application to Aromaticity Calculations    ")
        print("  Joan Grebol, Eduard Matito, Pedro Salvador  ")
        print(" -+-+-+-+-+-+-+-+-+-+-+-+-+-+-+-+-+-+-+-+-+-+ ")

        # Can not work on IAO and Natural Orbitals yet
        sd = ["RHF", "SymAdaptedRHF", "UHF", "SymAdaptedUHF", "RKS", "SymAdaptedRKS", "UKS", "SymAdaptedUKS"]
        if self.partition == "iao" and self.molinfo["calctype"] not in sd:
            print(" | WARNING: IAO and Natural Orbitals from unrestricted orbitals not implemented yet")
        elif self.partition == "nao" and self.molinfo["calctype"] not in sd:
            print(" | WARNING: NAO and Natural Orbitals from unrestricted orbitals not implemented yet")


        wf = wf_type(self.aom)
        if wf == "rest":

            self.fragaom, self.fragmap = list(process_fragments(self.aom, self.rings, False))
            if self.fragaom:
                self.totalaom = self.aom + self.fragaom
                self.nfrags = len(self.fragaom)
            else:
                self.totalaom = self.aom
                self.nfrags = 0

            self.indicators = []
<<<<<<< HEAD
            for i in self.rings:
                ring = []
                for j in i:
                    if isinstance(j, set):
                        ring.append(self.fragmap[tuple(j)] if isinstance(j, set) else j)
                    else:
                        ring.append(j)
=======
            for i in deepcopy(self.rings):
                ring = []
                for j in range(len(i)):
                    ring.append(self.fragmap[tuple(i[j % len(i)])] if isinstance(i[j % len(i)], set) else i[j % len(i)])
>>>>>>> 615ed3a0
                self.indicators.append(IndicatorsRest(aom=self.totalaom, rings=ring, mol=self.mol, mf=self.mf, myhf=self.myhf,
                                                      partition=self.partition, mci=self.mci,
                                                      av1245=self.av1245, flurefs=self.flurefs, homarefs=self.homarefs,
                                                      homerrefs=self.homerrefs, connectivity=self.connectivity,
                                                      geom=self.geom,
                                                      molinfo=self.molinfo, ncores=self.ncores))
        elif wf == "unrest":

            self.fragaom_a, self.fragmap = list(process_fragments(self.aom[0], self.rings, False))
            self.fragaom_b, self.fragmap = list(process_fragments(self.aom[1], self.rings, True))
            if self.fragaom_a:
                self.totalaom_a = self.aom[0] + self.fragaom_a
                self.totalaom_b = self.aom[1] + self.fragaom_b
                self.fragaom = [self.fragaom_a, self.fragaom_b]
                self.totalaom = [self.totalaom_a, self.totalaom_b]
                self.nfrags = len(self.fragaom_a)

            else:
                self.totalaom = self.aom
                self.nfrags = 0

            self.indicators = []
            for i in deepcopy(self.rings):
                ring = []
                for j in range(len(i)):
                    ring.append(self.fragmap[tuple(i[j % len(i)])] if isinstance(i[j % len(i)], set) else i[j % len(i)])
                self.indicators.append(IndicatorsUnrest(aom=self.totalaom, rings=ring, mol=self.mol, mf=self.mf, myhf=self.myhf,
                                                        partition=self.partition, mci=self.mci,
                                                        av1245=self.av1245, flurefs=self.flurefs,
                                                        homarefs=self.homarefs, homerrefs=self.homerrefs,
                                                        connectivity=self.connectivity, geom=self.geom,
                                                        molinfo=self.molinfo, ncores=self.ncores))
        elif wf == "no":
            if self.read is not True and type(self._aom) != str:
                if self.mf is None:
                    raise ValueError(" | Missing variable 'mf'.")
                if np.ndim(self.mf.make_rdm1(ao_repr=True)) == 3:
                    if self.partition == "nao":
                        raise ValueError(" | Can not compute Natural Orbitals and NAO from unrestricted orbitals YET.")
                    elif self.partition == "iao":
                        raise ValueError(" | Can not compute Natural Orbitals and IAO from unrestricted orbitals YET.")
            aom, occ = self.aom
            self.fragaom, self.fragmap = list(process_fragments(aom, self.rings, False))
            if self.fragaom:
                self.totalaom = aom + self.fragaom
                self.nfrags = len(self.fragaom)
            else:
                self.totalaom = aom
                self.nfrags = 0

            self.totalaom = [self.totalaom, occ]

            self.indicators = []
            for i in deepcopy(self.rings):
                ring = []
                for j in range(len(i)):
                    ring.append(self.fragmap[tuple(i[j % len(i)])] if isinstance(i[j % len(i)], set) else i[j % len(i)])
                self.indicators.append(IndicatorsNatorb(aom=self.totalaom, rings=ring, mol=self.mol, mf=self.mf, myhf=self.myhf,
                                                        partition=self.partition, mci=self.mci,
                                                        av1245=self.av1245, flurefs=self.flurefs,
                                                        homarefs=self.homarefs, homerrefs=self.homerrefs,
                                                        connectivity=self.connectivity, geom=self.geom,
                                                        molinfo=self.molinfo, ncores=self.ncores))
        else:
            raise ValueError(" | Could not determine the wavefunction type")

        self._aom = self.totalaom
        self._aom_loaded = True

    @property
    def rings(self):
        if self._rings == "find" or self._rings == "f":
<<<<<<< HEAD
            foundrings = []
=======
            if self.partition == "mulliken" or self.partition == "lowdin":
                raise ValueError(f" | DIs from {self.partition}.capitalize() are very inconsistent. Could not find rings.\n | Please provide the rings manually.")
            if not self._printedrings:
                print(" | Finding rings...")
            startrings = time()
>>>>>>> 615ed3a0
            wf = wf_type(self.aom)
            if wf == "rest":
                foundrings = find_rings(build_connec_rest(self.aom, self.rings_thres), self.minlen, self.maxlen)
            elif wf == "unrest":
                foundrings = find_rings(build_connec_unrest(self.aom, self.rings_thres), self.minlen, self.maxlen)
            elif wf == "no":
<<<<<<< HEAD
                foundrings = find_rings(build_connec_no(self.aom, self.rings_thres), self.minlen, self.maxlen)

            if foundrings == []:
                raise ValueError(" | Could not find any ring. Please check the minimum and maximum ring lengths.")
            else:
                return foundrings
        if isinstance(self._rings, list) and (not self._rings or isinstance(self._rings[0], (int, set))):
            self._rings = [self._rings]
=======
                self._rings = find_rings(build_connec_no(self.aom, self.rings_thres), self.minlen, self.maxlen)
            endrings = time()

            if not self._rings:
                raise ValueError(" | Could not find any ring. Please check the minimum and maximum ring lengths.")
            elif not self._printedrings:
                print(f" | Found {len(self._rings)} rings in {endrings-startrings} seconds:")
                print(" | -------------------------------")
                print(" | rings = [")
                for i in self._rings:
                    print(" | ", i, ",")
                print(" | ]")
                print(" | -------------------------------")
                self._printedrings = True
>>>>>>> 615ed3a0
        return self._rings

    #@rings.setter
    #def rings(self, value):
    #    self._rings = value

    @property
    def aom(self):
        """
        Get the Atomic Overlap Matrices (AOMs) in the MO basis. If not provided, it will compute them. If set as
        a string, it will read the AOMs from the directory. Can be saved in a file with the `saveaoms` attribute.

        :returns: The AOMs in the MO basis.
        :rtype: list
        """

        if self._aom_loaded:
            return self._aom
        if isinstance(self._aom, str):
            return load_file(self._aom)
        if self.read == True:
            self._aom_loaded = True
            aom = self.readaoms()
            if self.save:
                import os
                save_file(aom, os.path.join(self.readpath, self.saveaoms))
                save_file(read_molinfo(self.readpath), os.path.join(self.readpath, self.savemolinfo))
                print(f" | Saved the AOMs in the {self.saveaoms} file")
                print(f" | Saved the molinfo in the {self.savemolinfo} file")
            return aom
        if self._aom is None:
            if isinstance(self.partition, list):
                raise ValueError(
                    " | Only one partition at a time. Partition should be a string, not a list.\n | Please consider looping through the partitions before calling the function")
            if self.mol and self.mf and self.partition:
                self._aom_loaded = True
                self._aom = make_aoms(self.mol, self.mf, partition=self.partition, save=self.saveaoms, myhf=self.myhf)
                if self.saveaoms:
                    print(f" | Saved the AOMs in the {self.saveaoms} file")
            else:
                raise ValueError(" | Missing variables 'mol', 'mf', or 'partition'")
        return self._aom

    @property
    def molinfo(self):
        """
        Get the information about the molecule and calculation. If not provided, it will compute it. If set as a string,
        it will read the information from the directory. Can be saved in a file with the `savemolinfo` attribute.

        :returns: Information about the molecule and calculation.
        :rtype: dict
        """

        if self.read is True:
            return read_molinfo(self.readpath)
        if isinstance(self._molinfo, str):
            return load_file(self._molinfo)
        if self._molinfo is None:
            self._molinfo = mol_info(self.mol, self.mf, self.savemolinfo, self._partition)
        return self._molinfo

    @property
    def partition(self):
        """
        Get the partition scheme for the Hilbert-space. Options are 'mulliken', 'lowdin', 'meta_lowdin', 'nao' and 'iao'.
        Some variations of these names are also available.

        :returns: The partition scheme for the Hilbert-space calculation.
        :rtype: str
        """

        if isinstance(self._partition, str):
            return format_partition(self._partition)
        raise ValueError(" | Partition could not be processed. Options are 'mulliken', 'lowdin', 'meta_lowdin', 'nao' and 'iao'")

    @property
    def mci(self):
        """
        Whether to compute the MCI. If not provided, it will compute it if the number of rings is less than 12.

        :returns: Whether to compute the MCI.
        :rtype: boolean
        """
        if self._mci is not None:
            return self._mci
        if isinstance(self.rings[0], list):  # Check if there are more than one rings
            maxring = max(len(ring) for ring in self.rings)
        else:
            maxring = len(self.rings)
        return maxring < 12

    @mci.setter
    def mci(self, value):
        self._mci = value

    @property
    def av1245(self):
        """
        Whether to compute the AV1245. If not provided, it will compute it if the number of rings is greater than 9.

        :returns: Whether to compute the AV1245.
        :rtype: boolean
        """
        if self._av1245 is not None:
            return self._av1245
        if isinstance(self.rings[0], list):  # Check if there are more than one rings
            maxring = max(len(ring) for ring in self.rings)
        else:
            maxring = len(self.rings)
        return maxring > 9

    @av1245.setter
    def av1245(self, value):
        self._av1245 = value

    def huckel(self):
        """
        Computes the Iring (and MCI if specified) using Huckel's approximation.
        """
        print(' -------------------------------------------------')
        print(" | Module to compute Huckel's multicenter indicators")
        print(' -------------------------------------------------')
        for ring_index, ring in enumerate(self.rings):

            print(' -------------------------------------------------')
            print(f" | Ring {ring_index+1} ({len(ring)}): ", ring)
            print(' -------------------------------------------------')
            if wf_type(self.aom) == "rest" or wf_type(self.aom) == "no":
                h_iring = compute_huckel_iring(ring, self.aom)
                print(" | The Iring Huckel is:        {:.6f}".format(h_iring))
                if h_iring < 0:
                    print(" | The Iring**(1/n) Huckel is: {:.6f}".format(-np.abs(h_iring)**(1/len(ring))))
                else:
                    print(" | The Iring**(1/n) Huckel is: {:.6f}".format(h_iring**(1/len(ring))))
                print(' -------------------------------------------------')
                h_mci = compute_huckel_mci(ring, self.aom)
                print(" | The MCI Huckel is:          {:.6f}".format(h_mci))
                if h_mci < 0:
                    print(" | The MCI**(1/n) Huckel is:   {:.6f}".format(-np.abs(h_mci)**(1/len(ring))))
                else:
                    print(" | The MCI**(1/n) Huckel is:   {:.6f}".format(h_mci**(1/len(ring))))
            elif wf_type(self.aom) == "unrest":
                h_iring = compute_huckel_iring(ring, self.aom)
                print(" | The Iring total Huckel is:  {:.6f}".format(h_iring))
                if h_iring < 0:
                    print(" | The Iring**(1/n) Huckel is: {:.6f}".format(-np.abs(h_iring)**(1/len(ring))))
                else:
                    print(" | The Iring**(1/n) Huckel is: {:.6f}".format(h_iring**(1/len(ring))))
                print(' -------------------------------------------------')
                h_mci = compute_huckel_mci(ring, self.aom[0])
                print(" | The MCI total Huckel is:          {:.6f}".format(h_mci))
                if h_mci < 0:
                    print(" | The MCI**(1/n) Huckel is:         {:.6f}".format(-np.abs(h_mci)**(1/len(ring))))
                else:
                    print(" | The MCI**(1/n) Huckel is:         {:.6f}".format(h_mci ** (1 / len(ring))))
            print(' -------------------------------------------------')

    def readaoms(self):
        """
        Reads the AOMs from a directory in AIMAll and ESIpy format. Overwrites 'ESI.aom' variable. By default, it will
        read the AOMs from the working directory. If the 'readpath' attribute is set, it will read from that directory.

        :returns: The AOMs in the MO basis, overwriting the aom variable.
        :rtype: list
        """

        if self.readpath is None:
            print(" | No path specified in 'ESI.readpath'. Will assume working directory")

        self._aom = read_aoms(path=self.readpath)
        self._molinfo = read_molinfo(path=self.readpath)
        print(f" | Read the AOMs from {self.readpath}/")
        return self._aom

    def writeaoms(self, file):
        """
        Writes ESIpy's AOMs in AIMAll format in the working directory.

        Generates:
            - A '_atomicfiles/' directory with all the files created.
            - A '.int' file for each atom with its corresponding AOM.
            - A 'name.files' with a list of the names of the '.int' files.
            - A 'name.bad' with a standard input for the ESI-3D code.
            - For Natural Orbitals, a 'name.wfx' with the occupancies for the ESI-3D code.
        """

        for attr in ['mol', 'mf', 'aom', 'partition']:
            if getattr(self, attr, None) is None:
                raise AttributeError(
                    f" | Missing required attribute '{attr}'. Please define it before calling ESI.writeaoms")

        write_aoms(self.mol, self.mf, file, self.aom, self.rings, self.partition)
        print(f" | Written the AOMs in {self.readpath}/{file}_{self.partition}.aoms")

    def mciaprox(self, mcialg=0, d=1):
        print(' -------------------------------------------------')
        print(" | Module to compute approximations for the MCI")
        print(' -------------------------------------------------')

        if getattr(self, "partition") is None:
            print(" | No partition specified. Will assume non-symmetric AOMs")

        if self.ncores == 1:
            print(" | Using MCI's single-core algorithm")
        else:
            print(f" | Using MCI's multi-core algorithm for {self.ncores} cores")

        if mcialg == 0:
            print(" | Exact MCI calcualtion")
        elif mcialg == 1:
            print(f" | Approximate MCI. Algorithm 1.\n | All permutations having a maximum distance of {d}")
        elif mcialg == 2:
            print(f" | Approximate MCI. Algorithm 2.\n | Only permutations having a maximum distance of {d}")
        elif mcialg == 3:
            print(f" | Approximate MCI. Algorithm 3.\n | Only permutations having a maximum distance of {d}\n | and excluding any EVEN distance between two vertices")
        elif mcialg == 4:
            print(f" | Approximate MCI. Algorithm 4.\n | Only permutations having a maximum distance of {d}\n | and excluding any ODD distance between two vertices")
        print(' -------------------------------------------------')

        if isinstance(self.rings[0], int):
            self.rings = [self.rings]

        for ring_index, ring in enumerate(self.rings):
            print(f" | Ring {ring_index+1} ({len(ring)}): {ring}")
            print(' -------------------------------------------------')
            wf = wf_type(self.aom)
            if wf == "rest":
                connec = build_connec_rest(self.aom, self.rings_thres)
            elif wf == "unrest":
                connec = build_connec_unrest(self.aom, self.rings_thres)
            elif wf == "no":
                connec = build_connec_no(self.aom, self.rings_thres)
            if mcialg != 0 and (is_fused(ring, connec) or self.fused == True):
                print(" | Fused ring. Computing with BFS algorithm")
            else:
                print(" | Single ring. Computing with standard algorithm")

            if wf_type(self.aom) == "rest":
                val, nperms, t = aproxmci(ring, self.aom, self.partition, mcialg, d, self.ncores, self.minlen, self.maxlen, self.rings_thres, self.fused)
                val = 2 * val
            elif wf_type(self.aom) == "unrest":
                val_a, nperms, t_a = aproxmci(ring, self.aom[0], self.partition, mcialg, d, self.ncores, self.minlen, self.maxlen, self.rings_thres, self.fused)
                val_b, _, t_b = aproxmci(ring, self.aom[1], self.partition, mcialg, d, self.ncores, self.minlen, self.maxlen, self.rings_thres, self.fused)
                val = val_a + val_b
                t = t_a + t_b
                nperms = 2 * nperms

            print(f" | Number of permutations:           {nperms:.14g}")

            print(f" | Time for the MCI calculation:     {t:.5f} seconds")
            print(f" | MCI(mcialg={mcialg}, d={d}):               {val:.8f}")
            if val > 0:
                print(f" | MCI(mcialg={mcialg}, d={d})**(1/n):        {val ** (1/len(ring)):.8f}")
            else:
                from numpy import abs
                print(f" | MCI(mcialg={mcialg}, d={d})**(1/n):        -{abs(val) ** (1 / len(ring)):.8f}")
            print(' -------------------------------------------------')

    def print(self):
        """
        Main output for ESIpy. Population analysis, localization and delocalization indices and
        electronic (and geometric) aromaticity indicators.
        """

        if self.molinfo is None or len(self.molinfo) == 1:
            if self.mol is None:
                raise ValueError(" | Missing 'mol' and/or 'molinfo'. Can not compute")
        if "calctype" not in self.molinfo:
            self.molinfo.update({"calctype": "Not specified"})
        if "xc" not in self.molinfo:
            self.molinfo.update({"xc": "Not specified"})
        if "energy" not in self.molinfo:
            self.molinfo.update({"energy": "Not specified"})
        if "method" not in self.molinfo:
            self.molinfo.update({"method": "Not specified"})

        if isinstance(self.partition, list):
            raise ValueError(
                " | Only one partition at a time. Partition should be a string, not a list\n | Please consider looping through the partitions before calling the function")

        if self.rings is None:
            raise ValueError(" | The variable 'rings' is mandatory and must be a list with the ring connectivity")

        if isinstance(self._aom, str):
            print(f" | Loading the AOMs from file {self._aom}")
            self._aom = self.aom
            if self.aom is None:
                raise NameError(" | Please provide a valid name to read the AOMs")

        if wf_type(self.aom) == "rest":
            from esipy.rest import info_rest, deloc_rest, arom_rest
            info_rest(self.totalaom, self.molinfo, self.nfrags)
            deloc_rest(self.totalaom, self.molinfo, self.fragmap)
            arom_rest(rings=self.rings, molinfo=self.molinfo, indicators=self.indicators, mci=self.mci,
                      av1245=self.av1245,
                      flurefs=self.flurefs, homarefs=self.homarefs, homerrefs=self.homerrefs, ncores=self.ncores, fragmap=self.fragmap)

        elif wf_type(self.aom) == "unrest":
            from esipy.unrest import info_unrest, deloc_unrest, arom_unrest
            info_unrest(self.totalaom, self.molinfo, self.nfrags)
            deloc_unrest(self.totalaom, self.molinfo, self.fragmap)
            arom_unrest(aom=self.aom, rings=self.rings, molinfo=self.molinfo, indicators=self.indicators, mci=self.mci,
                        av1245=self.av1245, partition=self.partition,
                        flurefs=self.flurefs, homarefs=self.homarefs, homerrefs=self.homerrefs, ncores=self.ncores, fragmap=self.fragmap,)

        elif wf_type(self.aom) == "no":
            from esipy.no import info_no, deloc_no, arom_no
            info_no(self.totalaom, self.molinfo, self.nfrags)
            deloc_no(self.totalaom, self.molinfo, self.fragmap)
            arom_no(rings=self.rings, molinfo=self.molinfo, indicators=self.indicators, mci=self.mci,
                    av1245=self.av1245,
                    flurefs=self.flurefs, homarefs=self.homarefs, homerrefs=self.homerrefs, ncores=self.ncores, fragmap=self.fragmap,)


environ["NUMEXPR_NUM_THREADS"] = "1"
environ["OMP_NUM_THREADS"] = "1"
environ["MKL_NUM_THREADS"] = "1"
<<<<<<< HEAD
environ["PYTHONBUFFERED"] = "1"
=======
environ["PYTHONBUFFERED"] = "1"
>>>>>>> 615ed3a0
<|MERGE_RESOLUTION|>--- conflicted
+++ resolved
@@ -4,20 +4,16 @@
 from time import time
 
 from esipy.atomicfiles import write_aoms, read_aoms, read_molinfo
-from esipy.tools import (mol_info, format_partition, load_file, format_short_partition, wf_type, build_connec_rest, \
-    build_connec_unrest, build_connec_no, find_rings, is_fused, save_file, process_fragments, is_fused)
-
 from esipy.indicators import (
     compute_iring, sequential_mci, multiprocessing_mci,
-    compute_av1245, compute_pdi, compute_flu, compute_boa, compute_homer, compute_homa, compute_bla,
-    compute_iring, sequential_mci, multiprocessing_mci, compute_huckel_iring, compute_huckel_mci,
     compute_av1245, compute_pdi, compute_flu, compute_boa, compute_homer, compute_homa, compute_bla,
     compute_iring_no, sequential_mci_no, multiprocessing_mci_no, compute_av1245_no,
     compute_pdi_no, compute_boa_no
 )
 from esipy.make_aoms import make_aoms
-
-from esipy.mciaprox import aproxmci
+from esipy.tools import (mol_info, format_partition, load_file, format_short_partition, wf_type, save_file,
+                         build_connec_rest, build_connec_unrest, build_connec_no, find_rings, process_fragments)
+
 
 class IndicatorsRest:
     def __init__(self, aom=None, rings=None, mol=None, mf=None, myhf=None, partition=None, mci=None, av1245=None,
@@ -57,31 +53,7 @@
         self._geom = geom
         self._molinfo = molinfo
         self._ncores = ncores
-        self._done_mci = None
-        self._reset()
-
-    def _reset(self):
-        """
-        Reset computed attributes to None.
-        """
-        if hasattr(self, '_done_mci'):
-            del self._done_mci
-        if hasattr(self, '_done_av'):
-            del self._done_av
-        if hasattr(self, '_done_pdi'):
-            del self._done_pdi
-        if hasattr(self, '_done_boa'):
-            del self._done_boa
-        if hasattr(self, '_done_homa'):
-            del self._done_homa
-        if hasattr(self, '_done_bla'):
-            del self._done_bla
-
-    def reset(self):
-        """
-        Public method to reset computed attributes.
-        """
-        self._reset()
+
 
     @property
     def iring(self):
@@ -312,6 +284,8 @@
         :returns: The BLA_c value.
         :rtype: float
         """
+        if self._bla() is None:
+            return [None, None]
         return self._bla()[1]
 
 
@@ -1164,19 +1138,17 @@
         self.readpath = readpath
         self.minlen = minlen
         self.maxlen = maxlen
+        self.minlen = minlen
         self.rings_thres = rings_thres
-<<<<<<< HEAD
         # For the MCI approximations
         self.fused = fused
         self.d = d
         self.mcialg = mcialg
-=======
         self._printedrings = False
         if wf_type(self.aom) == "rest" or wf_type(self.aom) == "no":
             self.natom = len(self.aom[0])
         elif wf_type(self.aom) == "unrest":
             self.natom = len(self.aom[0][0])
->>>>>>> 615ed3a0
 
         print(" -+-+-+-+-+-+-+-+-+-+-+-+-+-+-+-+-+-+-+-+-+-+ ")
         print(" ** Localization & Delocalization Indices **  ")
@@ -1206,20 +1178,10 @@
                 self.nfrags = 0
 
             self.indicators = []
-<<<<<<< HEAD
-            for i in self.rings:
-                ring = []
-                for j in i:
-                    if isinstance(j, set):
-                        ring.append(self.fragmap[tuple(j)] if isinstance(j, set) else j)
-                    else:
-                        ring.append(j)
-=======
             for i in deepcopy(self.rings):
                 ring = []
                 for j in range(len(i)):
                     ring.append(self.fragmap[tuple(i[j % len(i)])] if isinstance(i[j % len(i)], set) else i[j % len(i)])
->>>>>>> 615ed3a0
                 self.indicators.append(IndicatorsRest(aom=self.totalaom, rings=ring, mol=self.mol, mf=self.mf, myhf=self.myhf,
                                                       partition=self.partition, mci=self.mci,
                                                       av1245=self.av1245, flurefs=self.flurefs, homarefs=self.homarefs,
@@ -1292,31 +1254,17 @@
     @property
     def rings(self):
         if self._rings == "find" or self._rings == "f":
-<<<<<<< HEAD
-            foundrings = []
-=======
             if self.partition == "mulliken" or self.partition == "lowdin":
                 raise ValueError(f" | DIs from {self.partition}.capitalize() are very inconsistent. Could not find rings.\n | Please provide the rings manually.")
             if not self._printedrings:
                 print(" | Finding rings...")
             startrings = time()
->>>>>>> 615ed3a0
             wf = wf_type(self.aom)
             if wf == "rest":
-                foundrings = find_rings(build_connec_rest(self.aom, self.rings_thres), self.minlen, self.maxlen)
+                self._rings = find_rings(build_connec_rest(self.aom, self.rings_thres), self.minlen, self.maxlen)
             elif wf == "unrest":
-                foundrings = find_rings(build_connec_unrest(self.aom, self.rings_thres), self.minlen, self.maxlen)
+                self._rings = find_rings(build_connec_unrest(self.aom, self.rings_thres), self.minlen, self.maxlen)
             elif wf == "no":
-<<<<<<< HEAD
-                foundrings = find_rings(build_connec_no(self.aom, self.rings_thres), self.minlen, self.maxlen)
-
-            if foundrings == []:
-                raise ValueError(" | Could not find any ring. Please check the minimum and maximum ring lengths.")
-            else:
-                return foundrings
-        if isinstance(self._rings, list) and (not self._rings or isinstance(self._rings[0], (int, set))):
-            self._rings = [self._rings]
-=======
                 self._rings = find_rings(build_connec_no(self.aom, self.rings_thres), self.minlen, self.maxlen)
             endrings = time()
 
@@ -1331,7 +1279,6 @@
                 print(" | ]")
                 print(" | -------------------------------")
                 self._printedrings = True
->>>>>>> 615ed3a0
         return self._rings
 
     #@rings.setter
@@ -1447,48 +1394,6 @@
     def av1245(self, value):
         self._av1245 = value
 
-    def huckel(self):
-        """
-        Computes the Iring (and MCI if specified) using Huckel's approximation.
-        """
-        print(' -------------------------------------------------')
-        print(" | Module to compute Huckel's multicenter indicators")
-        print(' -------------------------------------------------')
-        for ring_index, ring in enumerate(self.rings):
-
-            print(' -------------------------------------------------')
-            print(f" | Ring {ring_index+1} ({len(ring)}): ", ring)
-            print(' -------------------------------------------------')
-            if wf_type(self.aom) == "rest" or wf_type(self.aom) == "no":
-                h_iring = compute_huckel_iring(ring, self.aom)
-                print(" | The Iring Huckel is:        {:.6f}".format(h_iring))
-                if h_iring < 0:
-                    print(" | The Iring**(1/n) Huckel is: {:.6f}".format(-np.abs(h_iring)**(1/len(ring))))
-                else:
-                    print(" | The Iring**(1/n) Huckel is: {:.6f}".format(h_iring**(1/len(ring))))
-                print(' -------------------------------------------------')
-                h_mci = compute_huckel_mci(ring, self.aom)
-                print(" | The MCI Huckel is:          {:.6f}".format(h_mci))
-                if h_mci < 0:
-                    print(" | The MCI**(1/n) Huckel is:   {:.6f}".format(-np.abs(h_mci)**(1/len(ring))))
-                else:
-                    print(" | The MCI**(1/n) Huckel is:   {:.6f}".format(h_mci**(1/len(ring))))
-            elif wf_type(self.aom) == "unrest":
-                h_iring = compute_huckel_iring(ring, self.aom)
-                print(" | The Iring total Huckel is:  {:.6f}".format(h_iring))
-                if h_iring < 0:
-                    print(" | The Iring**(1/n) Huckel is: {:.6f}".format(-np.abs(h_iring)**(1/len(ring))))
-                else:
-                    print(" | The Iring**(1/n) Huckel is: {:.6f}".format(h_iring**(1/len(ring))))
-                print(' -------------------------------------------------')
-                h_mci = compute_huckel_mci(ring, self.aom[0])
-                print(" | The MCI total Huckel is:          {:.6f}".format(h_mci))
-                if h_mci < 0:
-                    print(" | The MCI**(1/n) Huckel is:         {:.6f}".format(-np.abs(h_mci)**(1/len(ring))))
-                else:
-                    print(" | The MCI**(1/n) Huckel is:         {:.6f}".format(h_mci ** (1 / len(ring))))
-            print(' -------------------------------------------------')
-
     def readaoms(self):
         """
         Reads the AOMs from a directory in AIMAll and ESIpy format. Overwrites 'ESI.aom' variable. By default, it will
@@ -1525,70 +1430,6 @@
 
         write_aoms(self.mol, self.mf, file, self.aom, self.rings, self.partition)
         print(f" | Written the AOMs in {self.readpath}/{file}_{self.partition}.aoms")
-
-    def mciaprox(self, mcialg=0, d=1):
-        print(' -------------------------------------------------')
-        print(" | Module to compute approximations for the MCI")
-        print(' -------------------------------------------------')
-
-        if getattr(self, "partition") is None:
-            print(" | No partition specified. Will assume non-symmetric AOMs")
-
-        if self.ncores == 1:
-            print(" | Using MCI's single-core algorithm")
-        else:
-            print(f" | Using MCI's multi-core algorithm for {self.ncores} cores")
-
-        if mcialg == 0:
-            print(" | Exact MCI calcualtion")
-        elif mcialg == 1:
-            print(f" | Approximate MCI. Algorithm 1.\n | All permutations having a maximum distance of {d}")
-        elif mcialg == 2:
-            print(f" | Approximate MCI. Algorithm 2.\n | Only permutations having a maximum distance of {d}")
-        elif mcialg == 3:
-            print(f" | Approximate MCI. Algorithm 3.\n | Only permutations having a maximum distance of {d}\n | and excluding any EVEN distance between two vertices")
-        elif mcialg == 4:
-            print(f" | Approximate MCI. Algorithm 4.\n | Only permutations having a maximum distance of {d}\n | and excluding any ODD distance between two vertices")
-        print(' -------------------------------------------------')
-
-        if isinstance(self.rings[0], int):
-            self.rings = [self.rings]
-
-        for ring_index, ring in enumerate(self.rings):
-            print(f" | Ring {ring_index+1} ({len(ring)}): {ring}")
-            print(' -------------------------------------------------')
-            wf = wf_type(self.aom)
-            if wf == "rest":
-                connec = build_connec_rest(self.aom, self.rings_thres)
-            elif wf == "unrest":
-                connec = build_connec_unrest(self.aom, self.rings_thres)
-            elif wf == "no":
-                connec = build_connec_no(self.aom, self.rings_thres)
-            if mcialg != 0 and (is_fused(ring, connec) or self.fused == True):
-                print(" | Fused ring. Computing with BFS algorithm")
-            else:
-                print(" | Single ring. Computing with standard algorithm")
-
-            if wf_type(self.aom) == "rest":
-                val, nperms, t = aproxmci(ring, self.aom, self.partition, mcialg, d, self.ncores, self.minlen, self.maxlen, self.rings_thres, self.fused)
-                val = 2 * val
-            elif wf_type(self.aom) == "unrest":
-                val_a, nperms, t_a = aproxmci(ring, self.aom[0], self.partition, mcialg, d, self.ncores, self.minlen, self.maxlen, self.rings_thres, self.fused)
-                val_b, _, t_b = aproxmci(ring, self.aom[1], self.partition, mcialg, d, self.ncores, self.minlen, self.maxlen, self.rings_thres, self.fused)
-                val = val_a + val_b
-                t = t_a + t_b
-                nperms = 2 * nperms
-
-            print(f" | Number of permutations:           {nperms:.14g}")
-
-            print(f" | Time for the MCI calculation:     {t:.5f} seconds")
-            print(f" | MCI(mcialg={mcialg}, d={d}):               {val:.8f}")
-            if val > 0:
-                print(f" | MCI(mcialg={mcialg}, d={d})**(1/n):        {val ** (1/len(ring)):.8f}")
-            else:
-                from numpy import abs
-                print(f" | MCI(mcialg={mcialg}, d={d})**(1/n):        -{abs(val) ** (1 / len(ring)):.8f}")
-            print(' -------------------------------------------------')
 
     def print(self):
         """
@@ -1648,9 +1489,4 @@
 
 environ["NUMEXPR_NUM_THREADS"] = "1"
 environ["OMP_NUM_THREADS"] = "1"
-environ["MKL_NUM_THREADS"] = "1"
-<<<<<<< HEAD
-environ["PYTHONBUFFERED"] = "1"
-=======
-environ["PYTHONBUFFERED"] = "1"
->>>>>>> 615ed3a0
+environ["MKL_NUM_THREADS"] = "1"