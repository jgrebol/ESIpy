--- conflicted
+++ resolved
@@ -1,11 +1,6 @@
 import numpy as np
 
-<<<<<<< HEAD
 from esipy.tools import find_dis, find_di, find_di_no, find_lis, find_ns, find_distances, av1245_pairs, mapping, wf_type
-
-=======
-from esipy.tools import find_dis, find_di, find_di_no, find_lis, find_ns, find_distances, av1245_pairs
->>>>>>> e7485b97
 
 
 ########## Iring ###########
@@ -77,29 +72,6 @@
     iterable2 = islice(permutations(arr), factorial(len(arr) - 1))
     if partition == 'mulliken' or partition == "non-symmetric":
         # We account for twice the value for symmetric AOMs
-<<<<<<< HEAD
-        val = 0.5 * sum(compute_iring(p, Smo) for p in iterable2)
-        return val
-    else:  # Remove reversed permutations
-        iterable2 = (x for x in iterable2 if x[1] < x[-1])
-        val =  sum(compute_iring(p, Smo) for p in iterable2)
-        return val
-
-def sequential_mci_no(arr, Smo, partition):
-    """Computes the MCI sequentially for a Natural Orbitals calculation by computing the Iring
-    without storing the permutations. Default option if no number of cores is specified.
-    Args:
-        arr: list of int
-            Contains the indices defining the ring connectivity.
-        Smo: list of matrices
-            Specifies the Atomic Overlap Matrices (AOMs) in the MO basis.
-        partition: str
-            Specifies the atom-in-molecule partition scheme.
-            Options include 'mulliken', 'lowdin', 'meta_lowdin', 'nao', and 'iao'.
-    Returns:
-        float
-            MCI value for the given ring.
-=======
         val = 0.5 * sum(compute_iring(p, aom) for p in iterable2)
         return val
     else:  # Remove reversed permutations
@@ -122,7 +94,6 @@
 
     :returns: MCI value for the given ring.
     :rtype: float
->>>>>>> e7485b97
     """
 
     from math import factorial
@@ -131,31 +102,6 @@
     iterable2 = islice(permutations(arr), factorial(len(arr) - 1))
     if partition == 'mulliken' or partition == "non-symmetric":
         # We account for twice the value for symmetric AOMs
-<<<<<<< HEAD
-        val = 0.5 * sum(compute_iring_no(p, Smo) for p in iterable2)
-        return val
-    else:  # Remove reversed permutations
-        iterable2 = (x for x in iterable2 if x[1] < x[-1])
-        val = sum(compute_iring_no(p, Smo) for p in iterable2)
-        return val
-
-def multiprocessing_mci(arr, Smo, ncores, partition):
-    """Computes the MCI by generating all the permutations
-    for a later distribution along the specified number of cores.
-    Args:
-        arr: list of int
-            Contains the indices defining the ring connectivity.
-        Smo: list of matrices
-            Specifies the Atomic Overlap Matrices (AOMs) in the MO basis.
-        ncores: int
-            Specifies the number of cores for multi-processing MCI calculation.
-        partition: str
-            Specifies the atom-in-molecule partition scheme.
-            Options include 'mulliken', 'lowdin', 'meta_lowdin', 'nao', and 'iao'.
-    Returns:
-        float
-            MCI value for the given ring.
-=======
         val = 0.5 * sum(compute_iring_no(p, aom) for p in iterable2)
         return val
     else:  # Remove reversed permutations
@@ -179,7 +125,6 @@
 
        :returns: MCI value for the given ring.
        :rtype: float
->>>>>>> e7485b97
     """
 
     from multiprocessing import Pool
@@ -194,36 +139,13 @@
     iterable2 = islice(permutations(arr), factorial(len(arr) - 1))
     if partition == 'mulliken' or partition == "non-symmetric":
         # We account for twice the value for symmetric AOMs
-<<<<<<< HEAD
-        val = sum(pool.imap(dumb, iterable2, chunk_size))
-        return 0.5 * val
-=======
         val = 0.5 * sum(pool.imap(dumb, iterable2, chunk_size))
         return val
->>>>>>> e7485b97
     else:  # Remove reversed permutations
         iterable2 = (x for x in iterable2 if x[1] < x[-1])
         val = sum(pool.imap(dumb, iterable2, chunk_size))
         return val
 
-<<<<<<< HEAD
-def multiprocessing_mci_no(arr, Smo, ncores, partition):
-    """Computes the MCI from a Natural Orbitals calculation by generating all the permutations
-    for a later distribution along the specified number of cores.
-    Args:
-        arr: list of int
-            Contains the indices defining the ring connectivity.
-        Smo: list of matrices
-            Specifies the Atomic Overlap Matrices (AOMs) in the MO basis.
-        ncores: int
-            Specifies the number of cores for multi-processing MCI calculation.
-        partition: str
-            Specifies the atom-in-molecule partition scheme.
-            Options include 'mulliken', 'lowdin', 'meta_lowdin', 'nao', and 'iao'.
-    Returns:
-        float
-            MCI value for the given ring.
-=======
 def multiprocessing_mci_no(arr, aom, ncores, partition):
     """
        Computes the MCI for correlated wavefunctions by generating all the permutations for a later distribution along the specified number of cores.
@@ -239,7 +161,6 @@
 
        :returns: MCI value for the given ring.
        :rtype: float
->>>>>>> e7485b97
     """
 
     from multiprocessing import Pool
@@ -254,7 +175,6 @@
     iterable2 = islice(permutations(arr), factorial(len(arr) - 1))
     if partition == "mulliken":
         # We account for twice the value for symmetric AOMs
-<<<<<<< HEAD
         val = sum(pool.imap(dumb, iterable2, chunk_size))
         return 0.5 * val
     else:  # Remove reversed permutations
@@ -312,10 +232,12 @@
     iterable2 = islice(permutations(arr), factorial(len(arr) - 1))
     if partition == 'mulliken' or partition == "non-symmetric":
         # We account for twice the value for symmetric AOMs
-        return 0.5 * sum(compute_huckel_iring(mapping(arr, p), Smo, arr) for p in iterable2)
+        val = 0.5 * sum(compute_huckel_iring(mapping(arr, p), Smo, arr) for p in iterable2)
+        return val
     else:  # Remove reversed permutations
         iterable2 = (mapping(arr, x) for x in iterable2 if x[1] < x[-1])
-        return sum(compute_huckel_iring(p, Smo, arr) for p in iterable2)
+        val = sum(compute_huckel_iring(p, Smo, arr) for p in iterable2)
+        return val
 
 def compute_huckel_sequential_mci(arr, Smo, partition="non-symmetric"):
     from math import factorial
@@ -324,10 +246,12 @@
     iterable2 = islice(permutations(arr), factorial(len(arr) - 1))
     if partition == 'mulliken' or partition == "non-symmetric":
         # We account for twice the value for symmetric AOMs
-        return 0.5 * sum(compute_huckel_iring(mapping(arr, p), Smo, arr) for p in iterable2)
+        val = 0.5 * sum(compute_huckel_iring(mapping(arr, p), Smo, arr) for p in iterable2)
+        return val
     else:  # Remove reversed permutations
         iterable2 = (mapping(arr, x) for x in iterable2 if x[1] < x[-1])
-        return sum(compute_huckel_iring(p, Smo, arr) for p in iterable2)
+        val = sum(compute_huckel_iring(p, Smo, arr) for p in iterable2)
+        return val
 
 def compute_huckel_multiprocessing_mci(arr, Smo, ncores, partition="non-symmetric"):
     from multiprocessing import Pool
@@ -342,11 +266,8 @@
     iterable2 = islice(permutations(arr), factorial(len(arr) - 1))
     if partition == 'mulliken' or partition == "non-symmetric":
         # We account for twice the value for symmetric AOMs
-        return 0.5 * sum(pool.imap(dumb, iterable2, chunk_size))
-=======
         val = 0.5 * sum(pool.imap(dumb, iterable2, chunk_size))
         return val
->>>>>>> e7485b97
     else:  # Remove reversed permutations
         iterable2 = (x for x in iterable2 if x[1] < x[-1])
         val = sum(pool.imap(dumb, iterable2, chunk_size))
