--- conflicted
+++ resolved
@@ -1,12 +1,11 @@
+from os import environ
 import numpy as np
-<<<<<<< HEAD
 from collections import deque, defaultdict
-=======
+
 
 environ["NUMEXPR_NUM_THREADS"] = "1"
 environ["OMP_NUM_THREADS"] = "1"
 environ["MKL_NUM_THREADS"] = "1"
->>>>>>> 6bc2dcc6
 
 def wf_type(aom):
     """
@@ -94,6 +93,7 @@
     :returns: List containing the distances of the members of the ring in Bohrs.
     :rtype: list of float
     """
+
     distances = []
     for i in range(len(arr)):
         coord1 = geom[arr[i] - 1]
@@ -237,6 +237,7 @@
         save_file(info, save)
 
     return info
+
 
 def format_partition(partition):
     """
@@ -260,8 +261,6 @@
         return "nao"
     elif partition in ["i", "iao", "intrinsic", "intr"]:
         return "iao"
-    elif partition in ["q", "qt", "qtaim", "quant", "quantum"]:
-        return "qtaim"
     else:
         raise NameError(" | Invalid partition scheme")
 
@@ -283,7 +282,7 @@
         return "low"
     elif partition == "meta_lowdin":
         return "metalow"
-    elif partition == "nao" or partition == "iao" or partition == "qtaim":
+    elif partition == "nao" or partition == "iao":
         return partition
     else:
         raise NameError(" | Invalid partition scheme")
@@ -344,6 +343,7 @@
     :returns: List containing the eta matrices for each atom.
     :rtype: list of numpy.ndarray
     """
+    import numpy as np
     eta = [np.zeros((mol.nao, mol.nao)) for _ in range(mol.natm)]
     for i in range(mol.natm):
         start = mol.aoslice_by_atom()[i, -2]
