from os import environ
import numpy as np
from collections import deque, defaultdict
<<<<<<< HEAD

=======
>>>>>>> 5cd242b1

environ["NUMEXPR_NUM_THREADS"] = "1"
environ["OMP_NUM_THREADS"] = "1"
environ["MKL_NUM_THREADS"] = "1"

def wf_type(aom):
    """
    Checks the topology of the AOMs to obtain the type of wavefunction.

    :param aom: The Atomic Overlap Matrices (AOMs) in the MO basis.
    :type aom: list of matrices
    :returns: A string with the type of wave function ('rest', 'unrest' or 'no').
    :rtype: str
    """
    if isinstance(aom[0][0][0], float):
        return "rest"
    elif isinstance(aom[1][0][0], float):
        return "no"
    elif isinstance(aom[1][0][0][0], float):
        return "unrest"
    else:
        raise NameError("Could not find the type of wave function from the AOMs")


def find_multiplicity(aom):
    """
    Checks the topology of the AOMs to get the difference between alpha and beta electrons.

    :param aom: The Atomic Overlap Matrices (AOMs) in the MO basis.
    :type aom: list of matrices
    :returns: A string with the multiplicity of the calculations.
    :rtype: str
    """

    if len(aom[0][0]) == len(aom[1][0]):
        return "singlet"
    elif len(aom[0][0]) == (len(aom[1][0]) + 1):
        return "doublet"
    elif len(aom[0][0]) == (len(aom[1][0]) + 2):
        return "triplet"
    elif len(aom[0][0]) == (len(aom[1][0]) + 3):
        return "quadruplet"
    elif len(aom[0][0]) == (len(aom[1][0]) + 4):
        return "quintuplet"
    else:
        return None


def load_file(file):
    """
    Loads a variable from a file.

    :param file: Contains the name or the path containing the variable.
    :type file: str
    :returns: The file loaded.
    :rtype: object
    """

    from pickle import load
    with open(file, "rb") as f:
        file = load(f)
    return file


def save_file(file, save):
    """
    Saves a variable to a file.

    :param file: The variable to be stored.
    :type file: object
    :param save: The name or the path where the variable will be saved.
    :type save: str
    :returns: None
    """

    from pickle import dump
    with open(save, "wb") as f:
        dump(file, f)


def find_distances(arr, geom):
    """
    Collects the distance between the atoms in ring connectivity.

    :param arr: Indices of the atoms in ring connectivity.
    :type arr: list of int
    :param geom: Geometry of the molecule as in mol.atom_coords().
    :type geom: numpy.ndarray
    :returns: List containing the distances of the members of the ring in Bohrs.
    :rtype: list of float
    """

    distances = []
    for i in range(len(arr)):
        coord1 = geom[arr[i] - 1]
        coord2 = geom[arr[(i + 1) % len(arr)] - 1]
        distances.append(np.linalg.norm(coord1 - coord2) * 0.529177249)
    return distances


def find_dis(arr, aom):
    """
    Collects the DIs between the atoms in ring connectivity.

    :param arr: Indices of the atoms in ring connectivity.
    :type arr: list of int
    :param aom: The Atomic Overlap Matrices (AOMs) in the MO basis.
    :type aom: list of matrices
    :returns: List containing the DIs of the members of the ring.
    :rtype: list of float
    """

    return [4 * np.trace(np.dot(aom[arr[i] - 1], aom[arr[(i + 1) % len(arr)] - 1])) for i in range(len(arr))]


def find_di(aom, i, j):
    """
    Collects the DI between two atoms.

    :param aom: The Atomic Overlap Matrices (AOMs) in the MO basis.
    :type aom: list of matrices
    :param i: Index of the first atom.
    :type i: int
    :param j: Index of the second atom.
    :type j: int
    :returns: DI between the atoms i and j.
    :rtype: float
    """

    return 2 * np.trace(np.dot(aom[i - 1], aom[j - 1]))


def find_di_no(aom, i, j):
    """
    Collects the DI between two atoms for correlated wavefunctions.

    :param aom: The Atomic Overlap Matrices (AOMs) in the MO basis.
    :type aom: list of matrices
    :param i: Index of the first atom.
    :type i: int
    :param j: Index of the second atom.
    :type j: int
    :returns: DI between the atoms i and j.
    :rtype: float
    """

    return np.trace(np.linalg.multi_dot((aom[1], aom[0][i - 1], aom[1], aom[0][j - 1])))


def find_lis(arr, aom):
    """
    Collects the LIs between the atoms in ring connectivity.

    :param arr: Indices of the atoms in ring connectivity.
    :type arr: list of int
    :param aom: The Atomic Overlap Matrices (AOMs) in the MO basis.
    :type aom: list of matrices
    :returns: List containing the DIs of the members of the ring.
    :rtype: list of float
    """

    return [2 * np.trace(np.dot(aom[arr[i] - 1], aom[arr[i] - 1])) for i in range(len(arr))]


def find_ns(arr, aom):
    """
    Collects the atomic populations of all the atoms in the ring.

    :param arr: Indices of the atoms in ring connectivity.
    :type arr: list of int
    :param aom: The Atomic Overlap Matrices (AOMs) in the MO basis.
    :type aom: list of matrices
    :returns: List containing the atomic populations of the members of the ring.
    :rtype: list of float
    """

    return [2 * np.trace(aom[arr[i] - 1]) for i in range(len(arr))]


def av1245_pairs(arr):
    """
    Collects the series of atoms that fulfill the 1-2-4-5 relationship for the AV1245 calculation.

    :param arr: Indices of the atoms in ring connectivity.
    :type arr: list of int
    :returns: List containing the series of atoms that fulfill the 1-2-4-5 relationship.
    :rtype: list of tuple
    """

    return [(arr[i % len(arr)], arr[(i + 1) % len(arr)], arr[(i + 3) % len(arr)], arr[(i + 4) % len(arr)])
            for i in range(len(arr))]


def mol_info(mol=None, mf=None, save=None, partition=None):
    """
    Obtains information from the molecule and the calculation to complement the main code function without requiring the 'mol' and 'mf' objects.

    :param mol: PySCF Mole object.
    :type mol: pyscf.gto.Mole
    :param mf: PySCF SCF object.
    :type mf: pyscf.scf.hf.SCF
    :param save: String with the name of the file to save the information.
    :type save: str
    :param partition: String with the name of the partition.
    :type partition: str
    :returns: Dictionary with the information of the molecule and the calculation.
    :rtype: dict
    """

    info = {}
    info.update({"partition": partition})
    if mol:
        info.update({
            "symbols": [mol.atom_symbol(i) for i in range(mol.natm)],
            "atom_numbers": [i + 1 for i in range(mol.natm)],
            "basisset": mol.basis,
            "geom": mol.atom_coords()
        })

    if mf:
        info.update({
            "calctype": mf.__class__.__name__,
            "energy": mf.e_tot,
            "method": mf.__module__
        })

        if "dft" in mf.__module__ and mf.xc is not None:
            info.update({"xc": mf.xc})
        else:
            info.update({"xc": "None"})

    if save:
        save_file(info, save)

    return info

<<<<<<< HEAD
=======
# Add this function to `esipy/tools.py`
def process_fragments(aom, rings, done=False):
    """
    Processes fragments by combining AOMs and updating rings.

    :param aom: List of AOMs.
    :param rings: List of rings (can include sets for fragments).
    :returns: Updated AOMs, rings, and fragment AOMs.
    :rtype: tuple (list, list, list)
    """
    import numpy as np

    fragaom = []
    fragmap = {}
    nfrags = 0
    for ring in rings:
        for r in ring:
            if isinstance(r, set):
                if tuple(r) not in fragmap:
                    fragmap[tuple(r)] = nfrags + len(aom) + 1
                nfrags += 1
                if not done:
                    print(f" | Fragment FF{len(aom) + nfrags}: {r}")
                combined_aom = np.zeros_like(aom[0])
                for atm in r:
                    combined_aom += aom[atm - 1]
                fragaom.append(combined_aom)
            else:
                continue
    return fragaom, fragmap
>>>>>>> 5cd242b1

def format_partition(partition):
    """
    Filters the 'partition' attribute for flexibility.

    :param partition: String with the name of the partition.
    :type partition: str
    :returns: String with the standard partition name for ESIpy.
    :rtype: str
    """

    partition = partition.lower()
    if partition in ["m", "mul", "mull", "mulliken"]:
        return "mulliken"
    elif partition in ["l", "low", "lowdin"]:
        return "lowdin"
    elif partition in ["ml", "mlow", "m-low", "meta-low", "metalow", "mlowdin", "m-lowdin", "metalowdin", "meta-lowdin",
                       "meta_lowdin"]:
        return "meta_lowdin"
    elif partition in ["n", "nao", "natural", "nat"]:
        return "nao"
    elif partition in ["i", "iao", "intrinsic", "intr"]:
        return "iao"
    else:
        raise NameError(" | Invalid partition scheme")


def format_short_partition(partition):
    """
    Filters the short version of the 'partition' attribute.

    :param partition: String with the name of the partition.
    :type partition: str
    :returns: String with the short version of the partition scheme.
    :rtype: str
    """

    partition = partition.lower()
    if partition == "mulliken":
        return "mul"
    elif partition == "lowdin":
        return "low"
    elif partition == "meta_lowdin":
        return "metalow"
    elif partition == "nao" or partition == "iao":
        return partition
    else:
        raise NameError(" | Invalid partition scheme")


def mapping(arr, perm):
    """
    Maps the elements of a list according to a permutation.

    :param arr: List of elements.
    :type arr: list
    :param perm: Permutation of the elements.
    :type perm: list of int
    :returns: List of elements corresponding to a given permutation.
    :rtype: list
    """
    return [arr[i] for i in perm]


def get_natorbs(mf, S):
    """
    Obtains the natural orbitals from the SCF calculation.

    :param mf: PySCF SCF object.
    :type mf: pyscf.scf.hf.SCF
    :param S: Overlap matrix in an AO basis.
    :type S: numpy.ndarray
    :returns: List containing the occupancies and the Natural Orbitals.
    :rtype: tuple of (numpy.ndarray, numpy.ndarray)
    """

    from scipy.linalg import eigh
    import numpy as np
    rdm1 = mf.make_rdm1(ao_repr=True)  # In AO basis
    # Only Restricted orbitals are supported with current version
    if np.ndim(rdm1) == 3:
        D = rdm1[0] + rdm1[1]
    elif np.ndim(rdm1) == 2:
        D = rdm1
    else:
        raise ValueError(" | Could not find dimensions for the 1-RDM")

    occ, coeff = eigh(np.linalg.multi_dot((S, D, S)), b=S)
    coeff = coeff[:, ::-1]  # Order coefficients
    occ = occ[::-1]  # Order occupancies
    occ[occ < 10 ** -12] = 0.0  # Set small occupancies to 0
    occ = np.diag(occ)
    return occ, coeff


def build_eta(mol):
    """
    Builds the eta matrices for the partitioning. They consist of a block-truncated matrix with all elements being
    zero except for the diagonal elements corresponding to the basis functions of a given atom, which are set to one.

    :param mol: PySCF Mole object.
    :type mol: pyscf.gto.Mole
    :returns: List containing the eta matrices for each atom.
    :rtype: list of numpy.ndarray
    """
    import numpy as np
    eta = [np.zeros((mol.nao, mol.nao)) for _ in range(mol.natm)]
    for i in range(mol.natm):
        start = mol.aoslice_by_atom()[i, -2]
        end = mol.aoslice_by_atom()[i, -1]
        eta[i][start:end, start:end] = np.eye(end - start)
    return eta

def build_connec_rest(Smo, thres=0.3):
    natoms = len(Smo)
    connec_dict = {}

    for i in range(1, natoms + 1):
        for j in range(1, natoms + 1):
            if i != j:
                if 2 * find_di(Smo, i, j) >= thres:
                    if i not in connec_dict:
                        connec_dict[i] = []
                    connec_dict[i].append(j)
<<<<<<< HEAD
    return connec_dict
=======
    return filter_connec(connec_dict)
>>>>>>> 5cd242b1

def build_connec_unrest(Smo, thres=0.3):
    natoms = len(Smo[0])
    connec_dict = {}

    for i in range(1, natoms + 1):
        for j in range(1, natoms + 1):
            if i != j:
                di_alpha = find_di(Smo[0], i, j)
                di_beta = find_di(Smo[1], i, j)
                di = di_alpha + di_beta
                if di >= thres:
                    if i not in connec_dict:
                        connec_dict[i] = []
                    connec_dict[i].append(j)
<<<<<<< HEAD
    return connec_dict
=======
    return filter_connec(connec_dict)
>>>>>>> 5cd242b1

def build_connec_no(Smo, thres=0.3):
    connec_dict = {}

    for i in range(len(Smo[0])):
        for j in range(len(Smo[0])):
            if i != j:
                if find_di_no(Smo, i, j) >= thres:
                    if i not in connec_dict:
                        connec_dict[i] = []
                    connec_dict[i].append(j)
<<<<<<< HEAD
    return connec_dict
=======
    return filter_connec(connec_dict)
>>>>>>> 5cd242b1

def find_rings(connec, minlen=6, maxlen=6):
    def dfs(connec, minlen, maxlen, start):
        stack = [(start, [start])]
        while stack:
            (v, path) = stack.pop()
            if len(path) > maxlen:
                continue
            if len(path) >= minlen and start in connec[path[-1]] and path[1] < path[-1] and path[0] == start:
                yield path
            for next in connec.get(v, []):
                if next not in path:
                    stack.append((next, path + [next]))

    def unique(path, all):
        for shift in range(len(path)):
            rot = np.roll(path, shift).tolist()
            if rot in all or rot[::-1] in all:
                return False
        return True

    all_paths = []
    starts = find_middle_nodes(connec)
    if not starts:
<<<<<<< HEAD
        starts = [0]
=======
        starts = [1]
>>>>>>> 5cd242b1
    for start in starts:
        for path in dfs(connec, minlen, maxlen, start):
            if unique(path, all_paths):
                all_paths.append(path)
    return all_paths

def filter_connec(connec):
    filtered_connec = {}
    for key, values in connec.items():
        if len(values) > 1:
            filtered_vals = [v for v in values if len(connec[v]) > 1]
            if filtered_vals:
                filtered_connec[key] = filtered_vals
    return filtered_connec

def is_fused(arr, connec):
    for i in range(len(arr) - 1):
        if len([x for x in connec[arr[i]] if x in arr]) >= 3:
            return True
    return False

def find_middle_nodes(connec2):
    return [key for key, vals in connec2.items() if len(vals) > 2]

<<<<<<< HEAD
def find_node_distances(graph):
   distances = defaultdict(dict)

   for start in graph:
=======
def find_node_distances(connec):
   distances = defaultdict(dict)

   for start in connec:
>>>>>>> 5cd242b1
       queue = deque([(start, 0)])
       visited = set()

       while queue:
<<<<<<< HEAD
           current_node, current_dist = queue.popleft()

           if current_node not in visited:
               visited.add(current_node)
               distances[start][current_node] = current_dist

               for neighbor in graph[current_node]:
                   if neighbor not in visited:
                       queue.append((neighbor, current_dist + 1))
=======
           cur_node, cur_dist = queue.popleft()

           if cur_node not in visited:
               visited.add(cur_node)
               distances[start][cur_node] = cur_dist

               for neighbor in connec[cur_node]:
                   if neighbor not in visited:
                       queue.append((neighbor, cur_dist + 1))
>>>>>>> 5cd242b1

   return distances<|MERGE_RESOLUTION|>--- conflicted
+++ resolved
@@ -1,10 +1,7 @@
 from os import environ
 import numpy as np
 from collections import deque, defaultdict
-<<<<<<< HEAD
-
-=======
->>>>>>> 5cd242b1
+
 
 environ["NUMEXPR_NUM_THREADS"] = "1"
 environ["OMP_NUM_THREADS"] = "1"
@@ -241,8 +238,6 @@
 
     return info
 
-<<<<<<< HEAD
-=======
 # Add this function to `esipy/tools.py`
 def process_fragments(aom, rings, done=False):
     """
@@ -273,7 +268,6 @@
             else:
                 continue
     return fragaom, fragmap
->>>>>>> 5cd242b1
 
 def format_partition(partition):
     """
@@ -297,6 +291,8 @@
         return "nao"
     elif partition in ["i", "iao", "intrinsic", "intr"]:
         return "iao"
+    elif partition in ["q", "qt", "qtaim", "quant", "quantum"]:
+        return "qtaim"
     else:
         raise NameError(" | Invalid partition scheme")
 
@@ -318,7 +314,7 @@
         return "low"
     elif partition == "meta_lowdin":
         return "metalow"
-    elif partition == "nao" or partition == "iao":
+    elif partition == "nao" or partition == "iao" or partition == "qtaim":
         return partition
     else:
         raise NameError(" | Invalid partition scheme")
@@ -398,11 +394,7 @@
                     if i not in connec_dict:
                         connec_dict[i] = []
                     connec_dict[i].append(j)
-<<<<<<< HEAD
-    return connec_dict
-=======
     return filter_connec(connec_dict)
->>>>>>> 5cd242b1
 
 def build_connec_unrest(Smo, thres=0.3):
     natoms = len(Smo[0])
@@ -418,11 +410,7 @@
                     if i not in connec_dict:
                         connec_dict[i] = []
                     connec_dict[i].append(j)
-<<<<<<< HEAD
-    return connec_dict
-=======
     return filter_connec(connec_dict)
->>>>>>> 5cd242b1
 
 def build_connec_no(Smo, thres=0.3):
     connec_dict = {}
@@ -434,11 +422,7 @@
                     if i not in connec_dict:
                         connec_dict[i] = []
                     connec_dict[i].append(j)
-<<<<<<< HEAD
-    return connec_dict
-=======
     return filter_connec(connec_dict)
->>>>>>> 5cd242b1
 
 def find_rings(connec, minlen=6, maxlen=6):
     def dfs(connec, minlen, maxlen, start):
@@ -463,11 +447,7 @@
     all_paths = []
     starts = find_middle_nodes(connec)
     if not starts:
-<<<<<<< HEAD
-        starts = [0]
-=======
         starts = [1]
->>>>>>> 5cd242b1
     for start in starts:
         for path in dfs(connec, minlen, maxlen, start):
             if unique(path, all_paths):
@@ -492,32 +472,14 @@
 def find_middle_nodes(connec2):
     return [key for key, vals in connec2.items() if len(vals) > 2]
 
-<<<<<<< HEAD
-def find_node_distances(graph):
-   distances = defaultdict(dict)
-
-   for start in graph:
-=======
 def find_node_distances(connec):
    distances = defaultdict(dict)
 
    for start in connec:
->>>>>>> 5cd242b1
        queue = deque([(start, 0)])
        visited = set()
 
        while queue:
-<<<<<<< HEAD
-           current_node, current_dist = queue.popleft()
-
-           if current_node not in visited:
-               visited.add(current_node)
-               distances[start][current_node] = current_dist
-
-               for neighbor in graph[current_node]:
-                   if neighbor not in visited:
-                       queue.append((neighbor, current_dist + 1))
-=======
            cur_node, cur_dist = queue.popleft()
 
            if cur_node not in visited:
@@ -527,6 +489,5 @@
                for neighbor in connec[cur_node]:
                    if neighbor not in visited:
                        queue.append((neighbor, cur_dist + 1))
->>>>>>> 5cd242b1
 
    return distances