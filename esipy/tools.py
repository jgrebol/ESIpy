<<<<<<< HEAD
import numpy as np
from collections import deque, defaultdict
=======
from os import environ
import numpy as np

environ["NUMEXPR_NUM_THREADS"] = "1"
environ["OMP_NUM_THREADS"] = "1"
environ["MKL_NUM_THREADS"] = "1"

>>>>>>> e7485b97

def wf_type(aom):
    """
    Checks the topology of the AOMs to obtain the type of wavefunction.

    :param aom: The Atomic Overlap Matrices (AOMs) in the MO basis.
    :type aom: list of matrices
    :returns: A string with the type of wave function ('rest', 'unrest' or 'no').
    :rtype: str
    """
    if isinstance(aom[0][0][0], float):
        return "rest"
    elif isinstance(aom[1][0][0], float):
        return "no"
    elif isinstance(aom[1][0][0][0], float):
        return "unrest"
    else:
        raise NameError("Could not find the type of wave function from the AOMs")


def find_multiplicity(aom):
    """
    Checks the topology of the AOMs to get the difference between alpha and beta electrons.

    :param aom: The Atomic Overlap Matrices (AOMs) in the MO basis.
    :type aom: list of matrices
    :returns: A string with the multiplicity of the calculations.
    :rtype: str
    """

    if len(aom[0][0]) == len(aom[1][0]):
        return "singlet"
    elif len(aom[0][0]) == (len(aom[1][0]) + 1):
        return "doublet"
    elif len(aom[0][0]) == (len(aom[1][0]) + 2):
        return "triplet"
    elif len(aom[0][0]) == (len(aom[1][0]) + 3):
        return "quadruplet"
    elif len(aom[0][0]) == (len(aom[1][0]) + 4):
        return "quintuplet"
    else:
        return None

def load_file(file):
<<<<<<< HEAD
    """Loads the data from a file using Pickle.

    Args:
       file: string
          Contains the name or the path containing the variable.
=======
    """
    Loads a variable from a file.
>>>>>>> e7485b97

    :param file: Contains the name or the path containing the variable.
    :type file: str
    :returns: The file loaded.
    :rtype: object
    """

    from pickle import load
    with open(file, "rb") as f:
        return load(f)

def save_file(file, save):
    """
    Saves a variable to a file.

    :param file: The variable to be stored.
    :type file: object
    :param save: The name or the path where the variable will be saved.
    :type save: str
    :returns: None
    """

    from pickle import dump
    with open(save, "wb") as f:
        dump(file, f)


def find_distances(arr, geom):
    """
    Collects the distance between the atoms in ring connectivity.

    :param arr: Indices of the atoms in ring connectivity.
    :type arr: list of int
    :param geom: Geometry of the molecule as in mol.atom_coords().
    :type geom: numpy.ndarray
    :returns: List containing the distances of the members of the ring in Bohrs.
    :rtype: list of float
    """

    distances = []
    for i in range(len(arr)):
        coord1 = geom[arr[i] - 1]
        coord2 = geom[arr[(i + 1) % len(arr)] - 1]
        distances.append(np.linalg.norm(coord1 - coord2) * 0.529177249)
    return distances


def find_dis(arr, aom):
    """
    Collects the DIs between the atoms in ring connectivity.

    :param arr: Indices of the atoms in ring connectivity.
    :type arr: list of int
    :param aom: The Atomic Overlap Matrices (AOMs) in the MO basis.
    :type aom: list of matrices
    :returns: List containing the DIs of the members of the ring.
    :rtype: list of float
    """

    return [4 * np.trace(np.dot(aom[arr[i] - 1], aom[arr[(i + 1) % len(arr)] - 1])) for i in range(len(arr))]


def find_di(aom, i, j):
    """
    Collects the DI between two atoms.

    :param aom: The Atomic Overlap Matrices (AOMs) in the MO basis.
    :type aom: list of matrices
    :param i: Index of the first atom.
    :type i: int
    :param j: Index of the second atom.
    :type j: int
    :returns: DI between the atoms i and j.
    :rtype: float
    """

    return 2 * np.trace(np.dot(aom[i - 1], aom[j - 1]))


def find_di_no(aom, i, j):
    """
    Collects the DI between two atoms for correlated wavefunctions.

    :param aom: The Atomic Overlap Matrices (AOMs) in the MO basis.
    :type aom: list of matrices
    :param i: Index of the first atom.
    :type i: int
    :param j: Index of the second atom.
    :type j: int
    :returns: DI between the atoms i and j.
    :rtype: float
    """

    return np.trace(np.linalg.multi_dot((aom[1], aom[0][i - 1], aom[1], aom[0][j - 1])))


def find_lis(arr, aom):
    """
    Collects the LIs between the atoms in ring connectivity.

    :param arr: Indices of the atoms in ring connectivity.
    :type arr: list of int
    :param aom: The Atomic Overlap Matrices (AOMs) in the MO basis.
    :type aom: list of matrices
    :returns: List containing the DIs of the members of the ring.
    :rtype: list of float
    """

    return [2 * np.trace(np.dot(aom[arr[i] - 1], aom[arr[i] - 1])) for i in range(len(arr))]


def find_ns(arr, aom):
    """
    Collects the atomic populations of all the atoms in the ring.

    :param arr: Indices of the atoms in ring connectivity.
    :type arr: list of int
    :param aom: The Atomic Overlap Matrices (AOMs) in the MO basis.
    :type aom: list of matrices
    :returns: List containing the atomic populations of the members of the ring.
    :rtype: list of float
    """

    return [2 * np.trace(aom[arr[i] - 1]) for i in range(len(arr))]


def av1245_pairs(arr):
    """
    Collects the series of atoms that fulfill the 1-2-4-5 relationship for the AV1245 calculation.

    :param arr: Indices of the atoms in ring connectivity.
    :type arr: list of int
    :returns: List containing the series of atoms that fulfill the 1-2-4-5 relationship.
    :rtype: list of tuple
    """

    return [(arr[i % len(arr)], arr[(i + 1) % len(arr)], arr[(i + 3) % len(arr)], arr[(i + 4) % len(arr)])
            for i in range(len(arr))]


def mol_info(mol=None, mf=None, save=None, partition=None):
    """
    Obtains information from the molecule and the calculation to complement the main code function without requiring the 'mol' and 'mf' objects.

    :param mol: PySCF Mole object.
    :type mol: pyscf.gto.Mole
    :param mf: PySCF SCF object.
    :type mf: pyscf.scf.hf.SCF
    :param save: String with the name of the file to save the information.
    :type save: str
    :param partition: String with the name of the partition.
    :type partition: str
    :returns: Dictionary with the information of the molecule and the calculation.
    :rtype: dict
    """

    info = {}
    info.update({"partition": partition})
    if mol:
        info.update({
            "symbols": [mol.atom_symbol(i) for i in range(mol.natm)],
            "atom_numbers": [i + 1 for i in range(mol.natm)],
            "basisset": mol.basis,
            "geom": mol.atom_coords()
        })

    if mf:
        info.update({
            "calctype": mf.__class__.__name__,
            "energy": mf.e_tot,
            "method": mf.__module__
        })

        if "dft" in mf.__module__ and mf.xc is not None:
            info.update({"xc": mf.xc})
        else:
            info.update({"xc": "None"})

    if save:
        save_file(info, save)

    return info


def format_partition(partition):
    """
    Filters the 'partition' attribute for flexibility.

    :param partition: String with the name of the partition.
    :type partition: str
    :returns: String with the standard partition name for ESIpy.
    :rtype: str
    """

    partition = partition.lower()
    if partition in ["m", "mul", "mull", "mulliken"]:
        return "mulliken"
    elif partition in ["l", "low", "lowdin"]:
        return "lowdin"
    elif partition in ["ml", "mlow", "m-low", "meta-low", "metalow", "mlowdin", "m-lowdin", "metalowdin", "meta-lowdin",
                       "meta_lowdin"]:
        return "meta_lowdin"
    elif partition in ["n", "nao", "natural", "nat"]:
        return "nao"
    elif partition in ["i", "iao", "intrinsic", "intr"]:
        return "iao"
    else:
        raise NameError(" | Invalid partition scheme")


def format_short_partition(partition):
    """
    Filters the short version of the 'partition' attribute.

    :param partition: String with the name of the partition.
    :type partition: str
    :returns: String with the short version of the partition scheme.
    :rtype: str
    """

    partition = partition.lower()
    if partition == "mulliken":
        return "mul"
    elif partition == "lowdin":
        return "low"
    elif partition == "meta_lowdin":
        return "metalow"
    elif partition == "nao" or partition == "iao":
        return partition
    else:
        raise NameError(" | Invalid partition scheme")


def mapping(arr, perm):
    """
    Maps the elements of a list according to a permutation.

    :param arr: List of elements.
    :type arr: list
    :param perm: Permutation of the elements.
    :type perm: list of int
    :returns: List of elements corresponding to a given permutation.
    :rtype: list
    """
<<<<<<< HEAD
    return [arr[i] for i in perm]
=======

    return [arr[i] for i in range(len(perm))]
>>>>>>> e7485b97


def get_natorbs(mf, S):
    """
    Obtains the natural orbitals from the SCF calculation.

    :param mf: PySCF SCF object.
    :type mf: pyscf.scf.hf.SCF
    :param S: Overlap matrix in an AO basis.
    :type S: numpy.ndarray
    :returns: List containing the occupancies and the Natural Orbitals.
    :rtype: tuple of (numpy.ndarray, numpy.ndarray)
    """

    from scipy.linalg import eigh
    import numpy as np
    rdm1 = mf.make_rdm1(ao_repr=True)  # In AO basis
    # Only Restricted orbitals are supported with current version
    if np.ndim(rdm1) == 3:
        D = rdm1[0] + rdm1[1]
    elif np.ndim(rdm1) == 2:
        D = rdm1
    else:
        raise ValueError(" | Could not find dimensions for the 1-RDM")

    occ, coeff = eigh(np.linalg.multi_dot((S, D, S)), b=S)
    coeff = coeff[:, ::-1]  # Order coefficients
    occ = occ[::-1]  # Order occupancies
    occ[occ < 10 ** -12] = 0.0  # Set small occupancies to 0
    occ = np.diag(occ)
    return occ, coeff


def build_eta(mol):
    """
    Builds the eta matrices for the partitioning. They consist of a block-truncated matrix with all elements being
    zero except for the diagonal elements corresponding to the basis functions of a given atom, which are set to one.

    :param mol: PySCF Mole object.
    :type mol: pyscf.gto.Mole
    :returns: List containing the eta matrices for each atom.
    :rtype: list of numpy.ndarray
    """
    import numpy as np
    eta = [np.zeros((mol.nao, mol.nao)) for _ in range(mol.natm)]
    for i in range(mol.natm):
        start = mol.aoslice_by_atom()[i, -2]
        end = mol.aoslice_by_atom()[i, -1]
        eta[i][start:end, start:end] = np.eye(end - start)
    return eta

def build_connec_rest(Smo, thres=0.3):
    natoms = len(Smo)
    connec_dict = {}

    for i in range(1, natoms + 1):
        for j in range(1, natoms + 1):
            if i != j:
                if 2 * find_di(Smo, i, j) >= thres:
                    if i not in connec_dict:
                        connec_dict[i] = []
                    connec_dict[i].append(j)
    return connec_dict

def build_connec_unrest(Smo, thres=0.3):
    natoms = len(Smo[0])
    connec_dict = {}

    for i in range(1, natoms + 1):
        for j in range(1, natoms + 1):
            if i != j:
                di_alpha = find_di(Smo[0], i, j)
                di_beta = find_di(Smo[1], i, j)
                di = di_alpha + di_beta
                if di >= thres:
                    if i not in connec_dict:
                        connec_dict[i] = []
                    connec_dict[i].append(j)
    return connec_dict

def build_connec_no(Smo, thres=0.3):
    connec_dict = {}

    for i in range(len(Smo[0])):
        for j in range(len(Smo[0])):
            if i != j:
                if find_di_no(Smo, i, j) >= thres:
                    if i not in connec_dict:
                        connec_dict[i] = []
                    connec_dict[i].append(j)
    return connec_dict

def find_rings(connec, minlen=6, maxlen=6):
    def dfs(connec, minlen, maxlen, start):
        stack = [(start, [start])]
        while stack:
            (v, path) = stack.pop()
            if len(path) > maxlen:
                continue
            if len(path) >= minlen and start in connec[path[-1]] and path[1] < path[-1] and path[0] == start:
                yield path
            for next in connec.get(v, []):
                if next not in path:
                    stack.append((next, path + [next]))

    def unique(path, all):
        for shift in range(len(path)):
            rot = np.roll(path, shift).tolist()
            if rot in all or rot[::-1] in all:
                return False
        return True

    all_paths = []
    starts = find_middle_nodes(connec)
    if not starts:
        starts = [0]
    for start in starts:
        for path in dfs(connec, minlen, maxlen, start):
            if unique(path, all_paths):
                all_paths.append(path)
    return all_paths

def filter_connec(connec):
    filtered_connec = {}
    for key, values in connec.items():
        if len(values) > 1:
            filtered_vals = [v for v in values if len(connec[v]) > 1]
            if filtered_vals:
                filtered_connec[key] = filtered_vals
    return filtered_connec

def is_closed(arr, connec):
    for i in range(len(arr) - 1):
        if len([x for x in connec[arr[i]] if x in arr]) >= 3:
            return True
    return False

def find_middle_nodes(connec2):
    return [key for key, vals in connec2.items() if len(vals) > 2]

def find_node_distances(graph):
   distances = defaultdict(dict)

   for start in graph:
       queue = deque([(start, 0)])
       visited = set()

       while queue:
           current_node, current_dist = queue.popleft()

           if current_node not in visited:
               visited.add(current_node)
               distances[start][current_node] = current_dist

               for neighbor in graph[current_node]:
                   if neighbor not in visited:
                       queue.append((neighbor, current_dist + 1))

   return distances<|MERGE_RESOLUTION|>--- conflicted
+++ resolved
@@ -1,15 +1,5 @@
-<<<<<<< HEAD
 import numpy as np
 from collections import deque, defaultdict
-=======
-from os import environ
-import numpy as np
-
-environ["NUMEXPR_NUM_THREADS"] = "1"
-environ["OMP_NUM_THREADS"] = "1"
-environ["MKL_NUM_THREADS"] = "1"
-
->>>>>>> e7485b97
 
 def wf_type(aom):
     """
@@ -53,17 +43,10 @@
     else:
         return None
 
+
 def load_file(file):
-<<<<<<< HEAD
-    """Loads the data from a file using Pickle.
-
-    Args:
-       file: string
-          Contains the name or the path containing the variable.
-=======
     """
     Loads a variable from a file.
->>>>>>> e7485b97
 
     :param file: Contains the name or the path containing the variable.
     :type file: str
@@ -73,7 +56,9 @@
 
     from pickle import load
     with open(file, "rb") as f:
-        return load(f)
+        file = load(f)
+    return file
+
 
 def save_file(file, save):
     """
@@ -102,7 +87,6 @@
     :returns: List containing the distances of the members of the ring in Bohrs.
     :rtype: list of float
     """
-
     distances = []
     for i in range(len(arr)):
         coord1 = geom[arr[i] - 1]
@@ -308,12 +292,7 @@
     :returns: List of elements corresponding to a given permutation.
     :rtype: list
     """
-<<<<<<< HEAD
     return [arr[i] for i in perm]
-=======
-
-    return [arr[i] for i in range(len(perm))]
->>>>>>> e7485b97
 
 
 def get_natorbs(mf, S):
@@ -357,7 +336,6 @@
     :returns: List containing the eta matrices for each atom.
     :rtype: list of numpy.ndarray
     """
-    import numpy as np
     eta = [np.zeros((mol.nao, mol.nao)) for _ in range(mol.natm)]
     for i in range(mol.natm):
         start = mol.aoslice_by_atom()[i, -2]
