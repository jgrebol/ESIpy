from setuptools import setup

setup(
<<<<<<< HEAD
    name="ESIpython",
    version="1.0",
=======
    name="esipython",
    version="1.0.3",
>>>>>>> e7485b97
    description="Calculation of electronic aromaticity indicators",
    long_description=open("README.md").read(),
    long_description_content_type="text/markdown",
    author="Joan Grebol, Eduard Matito, Pedro Salvador",
    url="https://github.com/jgrebol/ESIpy",
    packages=["esipy"],
    install_requires=[
<<<<<<< HEAD
        'numpy<=1.23.3',
        'pyscf<=2.4',
        'sphinx'
=======
        "numpy<=1.23.3", # Earliest version supported via pip
        "pyscf<=2.4",
        "sphinx"
>>>>>>> e7485b97
    ],
)<|MERGE_RESOLUTION|>--- conflicted
+++ resolved
@@ -1,13 +1,8 @@
 from setuptools import setup
 
 setup(
-<<<<<<< HEAD
-    name="ESIpython",
-    version="1.0",
-=======
     name="esipython",
     version="1.0.3",
->>>>>>> e7485b97
     description="Calculation of electronic aromaticity indicators",
     long_description=open("README.md").read(),
     long_description_content_type="text/markdown",
@@ -15,14 +10,8 @@
     url="https://github.com/jgrebol/ESIpy",
     packages=["esipy"],
     install_requires=[
-<<<<<<< HEAD
-        'numpy<=1.23.3',
-        'pyscf<=2.4',
-        'sphinx'
-=======
         "numpy<=1.23.3", # Earliest version supported via pip
         "pyscf<=2.4",
         "sphinx"
->>>>>>> e7485b97
     ],
 )